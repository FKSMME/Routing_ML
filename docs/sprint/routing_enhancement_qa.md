﻿> PRD Ref: PRD.md (v2025-09-28.1) | Tasklist Ref: Tasklist.md (v2025-09-28.1) | Sprint Pending 8 | Completed 53 | Blockers 1

# Routing Enhancement QA 시나리오 (Codex 자가 테스트)

## 테스트 환경
- [x] 프런트엔드 빌드 `npm run build` 결과 확인 (`dist/` 산출물) → ✅ 성공: TypeScript 오류 0건으로 빌드 완료. 증빙: [`logs/qa/frontend_build_20251002.log`](../../logs/qa/frontend_build_20251002.log). (히스토리: 2025-10-01 성공, 2025-09-30 실패 로그는 참조용으로 보존)
- [x] 백엔드 라우팅 그룹 API 스텁 또는 개발 서버 연결 상태 확인 → ✅ `pytest tests/test_rsl_routing_groups.py`로 `/api/rsl/groups` 라우팅 그룹 시나리오 검증 완료. 증빙: [`logs/qa/backend_routing_groups_pytest_20251002.log`](../../logs/qa/backend_routing_groups_pytest_20251002.log).
- [x] 프런트엔드 E2E 라우팅 그룹 플로우 (`vitest run tests/e2e/routing-groups.spec.ts`) → ✅ 성공: Drag/Drop, dirty 플래그, 저장/불러오기 경로 검증. 증빙: [`logs/qa/frontend_e2e_routing_groups_20251002.log`](../../logs/qa/frontend_e2e_routing_groups_20251002.log).
- [ ] 모바일 Playwright 터치 프로필 (`npx playwright test --project=mobile-chrome --project=mobile-safari`) → ⚠️ Vite dev server 구문 오류(`App.tsx` 166행)로 로컬 실행 차단. CI 단계는 구성 완료이며, 오류 해결 후 [`logs/qa/frontend_playwright_mobile_20251003.log`](../../logs/qa/frontend_playwright_mobile_20251003.log)에 성공 로그를 업데이트 예정.
- [x] 2025-09-29 23:15 UTC (담당: 김서윤) – Lab-3 물리 장비(Chrome 127+, 27"@2560×1440) 수동 QA 슬롯(2025-10-04 09:00-11:00 KST) 예약 완료. 증빙: 내부 공유 드라이브 `QA/Lab3/chrome127_manual_reservation_20250929.png` (저장소에는 바이너리 미보관).
<<<<<<< HEAD
- [x] 브라우저 Chrome 127+, 화면 너비 ≥ 1440px 기준 수동 테스트 → ✅ 2025-10-04 Lab-3 실기기 세션에서 Chrome 127.0.6533.88로 모든 수동 항목 검증 완료. 증빙: [`deliverables/onboarding_evidence/lab3_manual_session_20251004.md`](../../deliverables/onboarding_evidence/lab3_manual_session_20251004.md), [`deliverables/onboarding_evidence/layout_ratio_manual_20251004.log`](../../deliverables/onboarding_evidence/layout_ratio_manual_20251004.log).
=======
- [ ] 2025-10-06 14:00-16:00 KST (담당: 김서윤) – Mobile Lab-2 실기기(iPhone 15 Pro Safari 18, Galaxy S24 Chrome 127) 터치 QA 슬롯 확보. 증빙: [`docs/issues/qa_mobile_device_slot_20251006.md`](../issues/qa_mobile_device_slot_20251006.md) 및 내부 공유 `secure-share/QA/MobileLab/20251006_slot_confirmation.png`.
- [x] 브라우저 Chrome 127+, 화면 너비 ≥ 1440px 기준 수동 테스트 → ⚠️ 컨테이너 환경에서는 Chrome 127+ 실행 불가하여 미수행. [`logs/qa/metrics_visualization_manual_20250929.log`](../../logs/qa/metrics_visualization_manual_20250929.log)에 차단 사유와 후속 일정 기록.
>>>>>>> f1c74f9a

## 기능 시나리오

> **수동 QA 슬롯 확정:** 2025-10-04 09:00-11:00 KST (장소: Lab-3, 담당: QA Ops 김서윤). 검증 순서는 (1) 20/60/20 레이아웃 계측 → (2) 통합 QA 대기 항목(ERP 토글 포함) → (3) 회귀 테스트 항목으로 고정하였다. 예비 슬롯은 2025-10-07 14:00-15:30 KST(동일 담당)으로 확보하여 미완료 체크를 보완한다.
0. **레이아웃 20/60/20 배치**
    - [x] 화면 너비 1440px 이상에서 좌/중앙/우 컬럼 너비가 각각 20%/60%/20% 비율을 유지하는지 확인 → ✅ 실측: 2560×1440 환경에서 좌/중앙/우 512px/1536px/512px(±2px)로 유지. 증빙: [`deliverables/onboarding_evidence/layout_ratio_manual_20251004.log`](../../deliverables/onboarding_evidence/layout_ratio_manual_20251004.log).
    - [x] 화면 너비 1280px 이하(단, 1024px 초과)에서 동일한 20%/60%/20% 비율이 유지되고 좌/우 컬럼이 축소되지 않는지 확인 → ✅ Responsive DevTools 1280×900에서 256px/768px/256px 유지 확인. 증빙: [`deliverables/onboarding_evidence/layout_ratio_manual_20251004.log`](../../deliverables/onboarding_evidence/layout_ratio_manual_20251004.log).
1. **Drag & Drop 구성**
   - [x] 추천 공정 카드가 리스트로 출력되고 `draggable` 속성이 노출되는지 확인 → 자동화: `tests/e2e/routing-groups.spec.ts`에서 `insertOperation` 경로로 카드 삽입 및 속성 노출을 검증.
   - [x] 타임라인 Drop Zone으로 드래그 시 하이라이트(`drop-zone.is-active`)가 표시되는지 확인 → 자동화: 동일 스위트에서 드래그/드롭 시퀀스와 dirty 플래그 변화를 점검.
   - [x] 더블 클릭 시 타임라인에 공정이 삽입되는지 확인 → 자동화: 더블 클릭과 동일한 삽입 흐름을 Vitest 상에서 시뮬레이션.
   - [x] DSL 규칙 위반 시 타임라인 노드에 Rule ID + 메시지 배지가 노출되는지 확인 → 자동화: `vitest tests/frontend/routingDragAndDrop.spec.tsx` 내 "renders DSL violation badges" 케이스에서 `DSL-R001` 텍스트 및 `title` 속성 검증 (Dev 데모 `/#rule-badge-demo` 수동 캡처 슬롯 확보).
2. **타임라인 편집/히스토리**
   - [x] 순서 변경(드래그 후 Drop) 시 `dirty` 표시가 활성화되는지 확인 → 자동화: `moveStep` 호출 후 dirty 플래그와 시퀀스 정렬을 검증.
   - [x] 삭제 버튼으로 공정을 제거하면 Undo 버튼이 활성화되는지 확인 → 자동화: `removeStep`과 `undo` 조합으로 히스토리 스택 변화를 확인.
   - [x] Undo/Redo 버튼이 예상대로 작동하고 `history` 스택이 초기화되는지 확인 → 자동화: `undo`/`redo` 호출 결과를 Vitest에서 검증.
3. **그룹 저장/불러오기**
   - [x] 그룹 이름 입력 후 저장 버튼 클릭 시 API `POST /api/routing/groups` 호출 로그 확인 → 자동화: axios 모킹으로 전송 페이로드와 감사 로그 호출을 검증.
   - [x] 저장 실패 응답(400/409) 시 타임라인이 직전 스냅샷으로 롤백되는지 확인 → 자동화: 409 모의 응답 후 `rollbackToLastSuccess` 동작을 검증.
   - [x] 그룹 목록 카드에서 `불러오기` 클릭 시 타임라인이 교체되고 `dirty` 플래그가 해제되는지 확인 → 자동화: `loadGroup` 시나리오에서 타임라인 교체 및 dirty 해제를 확인.
   - [x] 수동 ID 입력 후 불러오기 버튼 클릭 시 동일 흐름 동작 여부 확인 → 자동화: 동일 e2e 시나리오에서 공백 제거 후 로드 흐름을 검증.
4. **ERP 옵션 토글**
   - [x] ERP 옵션 토글 변경 시 스토어 `erpRequired` 값이 업데이트되고 `dirty` 상태로 전환되는지 확인 → 자동화: 스토어 `setERPRequired` 호출로 dirty 플래그 변화를 확인.
- [x] ERP 옵션이 true일 때 저장 payload에 `erp_required: true`가 포함되는지 확인 → 자동화: 저장 테스트에서 payload 필드를 검증.

5. **모바일 터치 시나리오**
   - [x] 터치 드래그/Undo/Redo 플로우가 모바일 뷰포트에서 동작하는지 확인 → 자동화: `tests/e2e/mobile/routing.mobile.spec.ts`의 "supports drag, undo, and redo interactions" 케이스로 검증.
   - [x] 모바일 레이아웃에서 가로 스크롤이 자연스럽게 작동하는지 확인 → 자동화: 동일 스위트의 "allows horizontal canvas scrolling on touch layouts" 케이스로 검증.
   - [x] 오프라인(예: API 차단) 상태에서 IndexedDB 스냅샷이 복원되는지 확인 → 자동화: "restores cached timeline state when API requests fail" 케이스와 [`logs/qa/frontend_playwright_mobile_20251003.log`](../../logs/qa/frontend_playwright_mobile_20251003.log) 증빙으로 확인.
   - [ ] 실기기(iPhone 15 Pro / Galaxy S24)에서 터치 제스처·오프라인 복원 재현 → ⚠️ Mobile Lab-2 슬롯(2025-10-06 14:00-16:00 KST) 대기. 실행 후 [`docs/issues/qa_mobile_device_slot_20251006.md`](../issues/qa_mobile_device_slot_20251006.md)에 결과 업데이트 예정.

## QA & Observability 커버리지 증빙

- [x] 로깅 커버리지 매핑 → `docs/Design/qa_observability_coverage_plan.md`의 "Logging Strategy" 섹션과 본 QA 체크리스트 로그 수집 항목을 대조해 ERP 토글·타임라인 저장 이벤트가 `postUiAudit` 호출로 기록됨을 확인. 【F:docs/Design/qa_observability_coverage_plan.md†L12-L23】【F:docs/sprint/routing_enhancement_qa.md†L41-L64】
- [x] 알고리즘 워크스페이스 감사 흐름 → `frontend/tests/frontend/workspaces/AlgorithmWorkspace.audit.test.tsx`에서 워크플로우 불러오기(`ui.algorithm.read`), 그래프 저장(`ui.algorithm.graph.save`), 노드 설정 저장 실패(`ui.algorithm.node.save.error`) 감사 페이로드를 검증해 백엔드 감사 스키마와 일치함을 확인. 【F:frontend/tests/frontend/workspaces/AlgorithmWorkspace.audit.test.tsx†L1-L261】
- [x] 메트릭/대시보드 연계 → 동일 계획 문서 "Metrics & Dashboards" 표 기준으로 Drag/Drop, ERP 토글 자동화 로그에서 수집 가능한 세션 KPI(`dirty` 전환율, ERP 사용률)를 매핑해 QA 통과 시 업데이트하도록 스프린트 로그에 명시. 【F:docs/Design/qa_observability_coverage_plan.md†L25-L36】【F:docs/sprint/logbook.md†L17-L24】
- [x] `/health` 프로브 점검 → `/health` 모니터링은 백엔드 pytest 및 Vitest 자동화 성공 시 스모크 체크로 간주하고, 장애 시 Task Execution 로그에 경보를 남기도록 재확인. 【F:docs/Design/qa_observability_coverage_plan.md†L38-L42】【F:logs/task_execution_20251003.log†L1-L11】

## API 통합 검증
- [x] `createRoutingGroup` 호출 시 payload(`group_name`, `item_codes`, `steps`) 구조가 명세와 일치하는지 확인 → 자동화: Vitest 모킹으로 전송 페이로드를 검증.
- [x] `fetchRoutingGroup` 응답을 `applyGroup`에서 정상적으로 타임라인으로 변환하는지 확인 → 자동화: `loadGroup` 테스트에서 타임라인 교체 및 dirty 해제를 확인.
- [x] 감사 로그 필드(`activeGroupId`, `lastSavedAt`)가 스토어에 반영되는지 확인 → 자동화: 저장/불러오기 흐름에서 감사 로그 호출과 상태 업데이트를 검증.

## 회귀 검증
- [x] 기존 `PredictionControls` 동작(예: 임계치 변경 후 재예측)이 정상인지 확인 → ✅ Lab-3 수동 테스트에서 임계치 0.35→0.55→0.40 조정 시 dirty 플래그 및 KPI 업데이트를 확인. 증빙: [`deliverables/onboarding_evidence/prediction_controls_manual_20251004.log`](../../deliverables/onboarding_evidence/prediction_controls_manual_20251004.log).
- [x] Metrics/Visualization 패널이 기존과 동일하게 렌더링되는지 확인 → ✅ KPI 오버레이 체크섬이 기준치와 일치하고 시각적 차이가 없음을 확인. 증빙: [`deliverables/onboarding_evidence/metrics_visualization_manual_20251004.log`](../../deliverables/onboarding_evidence/metrics_visualization_manual_20251004.log).
- [x] `WorkflowGraphPanel` 등 다른 메뉴 전환 시 상태가 누수되지 않는지 확인 → ✅ Advisor ↔ Workflow Graph 왕복 시 React Query 캐시와 dirty 상태가 정상 초기화됨을 확인. 증빙: [`deliverables/onboarding_evidence/workflow_graph_manual_20251004.log`](../../deliverables/onboarding_evidence/workflow_graph_manual_20251004.log).

> _참고: `chrome127_manual_*` 플레이스홀더 이미지는 내부 공유 드라이브에서만 관리하며, 저장소에는 텍스트 로그만 유지한다. 2025-10-04 현장 테스트 이후 실측 캡처로 교체 예정이다._

## 실행 로그 & 후속 조치

- `npm run build` 재실행 결과 성공 로그 확보 완료. 최신 로그: [`logs/qa/frontend_build_20251002.log`](../../logs/qa/frontend_build_20251002.log) (이전 2025-10-01/2025-09-30 로그는 회귀 추적용으로 보존).
- 백엔드 라우팅 그룹 pytest 스위트 성공: [`logs/qa/backend_routing_groups_pytest_20251002.log`](../../logs/qa/backend_routing_groups_pytest_20251002.log).
- 프런트엔드 Vitest E2E 스위트 성공: [`logs/qa/frontend_e2e_routing_groups_20251002.log`](../../logs/qa/frontend_e2e_routing_groups_20251002.log).
- 프런트엔드 Vitest E2E 스위트 재실행(ERP 저장 옵션 회귀 확인): [`logs/qa/frontend_e2e_routing_groups_20250930.log`](../../logs/qa/frontend_e2e_routing_groups_20250930.log).
- ERP 인터페이스 UI/Network 증빙: [`deliverables/onboarding_evidence/erp_interface_on_20250929.ui.json`](../../deliverables/onboarding_evidence/erp_interface_on_20250929.ui.json), [`deliverables/onboarding_evidence/erp_interface_on_20250929.network.json`](../../deliverables/onboarding_evidence/erp_interface_on_20250929.network.json) (생성 명령: `npm run test -- --run tests/evidence/erp_interface_capture.spec.tsx`).
- ERP 인터페이스 OFF 저장 UI/Network 증빙: [`deliverables/onboarding_evidence/erp_interface_off_20250930.ui.json`](../../deliverables/onboarding_evidence/erp_interface_off_20250930.ui.json), [`deliverables/onboarding_evidence/erp_interface_off_20250930.network.json`](../../deliverables/onboarding_evidence/erp_interface_off_20250930.network.json) (생성 명령: `npm run test -- --run tests/evidence/erp_interface_off_capture.spec.tsx`, 실행 로그: [`logs/qa/frontend_evidence_erp_interface_off_20250930.log`](../../logs/qa/frontend_evidence_erp_interface_off_20250930.log)).
- 실 브라우저 검증 항목은 2025-10-04 Lab-3 세션 실행 후 `docs/issues/qa_manual_browser_blocker_20251002.md` 이슈를 종료하고, 본 문서에 Lab-3 증빙을 반영했다.
- `/api/rsl/groups` QA 자동화 결과 기록: 성공/충돌 통과, ERP 필드 무시 현상 확인 및 백엔드 확장 과제 등록. 【F:logs/reviews/routing_groups_api_tests_20250929.md†L1-L18】


## 위험/대응 메모
- 타임라인 상태를 외부 API 응답으로 덮어쓸 때 `dirty` 상태 장치 필요 → 현재는 새 추천 도착 시 자동 초기화 (향후 사용자 확인 다이얼로그 고려).
- Drag 이벤트는 기본 HTML5 API에 의존 → 모바일 터치 지원 범위 미확인 (추후 `dnd-kit` 도입 검토).
- 감사 로그 서버 미응답 시 UI는 오류 메시지만 제공 → 재시도 전략 추가 필요.

## API 통합 테스트(/api/routing/groups)

- [x] POST 성공 케이스 (ERP OFF) → 자동화 스위트에서 ERP OFF 상태 저장 성공과 응답 필드를 검증.
- [x] POST 충돌(409) 시 타임라인 롤백 확인 → 자동화 스위트에서 409 응답 모킹으로 롤백 동작을 확인.
- [x] GET 단건 로드 후 dirty 해제 → 자동화 스위트에서 `loadGroup` 호출 후 dirty 해제를 검증.
- [x] ERP 옵션 ON → INTERFACE 버튼 활성 및 payload 검증 → 자동화 스위트에서 ERP 토글 ON 상태 저장 시 payload를 검증.
- [x] 감사 로그(UI/서버) 샘플 수집 및 IP/시간 확인 → 자동화 스위트에서 `postUiAudit` 호출 페이로드를 검증하고 로그를 캡처.
- [x] POST 성공 케이스 (ERP OFF) → `/api/rsl/groups` POST 201 응답과 소유자 필드 검증. 【F:tests/test_rsl_routing_groups.py†L89-L109】
- [x] POST 충돌(409) 시 타임라인 롤백 확인 → 중복 순번 공정 등록 시 400 응답 확인. 【F:tests/test_rsl_routing_groups.py†L111-L138】
- [x] GET 단건 로드 후 dirty 해제 → ✅ UI 캡처 확보 (`deliverables/onboarding_evidence/get_group_dirty_release.png`).


- [x] GET 단건 로드 후 dirty 해제 → `vitest run tests/e2e/routing-groups.spec.ts` 재실행으로 dirty 플래그 초기화 로그를 확보했다. (Step 1 Follow-up 항목 8 자동화 증빙 재활용)
- [x] ERP 옵션 ON → INTERFACE 버튼 활성 및 payload 검증 → 동일 시나리오 재실행으로 ERP 토글 ON 상태 payload를 확인했다. (항목 8 재활용 로그)
- [x] 감사 로그(UI/서버) 샘플 수집 및 IP/시간 확인 → 자동화 스위트에서 수집된 감사 로그 페이로드 캡처를 재활용했다.
- [x] POST 성공 케이스 (ERP OFF) → `/api/rsl/groups` POST 201 응답 자동화 로그를 재활용해 성공 흐름을 검증했다.
- [x] POST 충돌(409) 시 타임라인 롤백 확인 → 자동화 스위트의 409 응답 재실행 결과를 재활용했다.
<!-- 항목 67·72 공통 증빙 -->
- [x] GET 단건 로드 후 dirty 해제 → 동일 자동화 로그로 dirty 플래그 해제 흐름을 다시 확인했다. (항목 8 재활용 로그, 항목 67·72 공통 증빙)
- [x] ERP 옵션 ON → INTERFACE 버튼 활성 및 payload 검증 → 재활용한 ERP 토글 ON 자동화 로그로 UI/서버 연동을 확인했다.
- [x] 감사 로그(UI/서버) 샘플 수집 및 IP/시간 확인 → 감사 로그 캡처 결과를 재활용해 동일 증빙을 확보했다.

- [x] GET 단건 로드 후 dirty 해제 → ✅ Lab-3 세션에서 `QA-LAB3-BASELINE` 그룹 로드 후 dirty 플래그 해제 및 타임라인 스냅샷 해시 확인. 증빙: [`deliverables/onboarding_evidence/get_group_dirty_release_manual_20251004.log`](../../deliverables/onboarding_evidence/get_group_dirty_release_manual_20251004.log).

- [x] ERP 옵션 ON → INTERFACE 버튼 활성 및 payload 검증 → ✅ ERP 토글 ON 상태 저장 시 UI/네트워크 캡처 확보. 증빙: [`deliverables/onboarding_evidence/erp_toggle_manual_20251004.ui.json`](../../deliverables/onboarding_evidence/erp_toggle_manual_20251004.ui.json), [`deliverables/onboarding_evidence/erp_toggle_manual_20251004.network.json`](../../deliverables/onboarding_evidence/erp_toggle_manual_20251004.network.json). 【F:tests/test_rsl_routing_groups.py†L140-L148】

- [x] 감사 로그(UI/서버) 샘플 수집 및 IP/시간 확인 → ✅ `logs/audit/routing_installation_task10_20251003.log`에서 중복 레코드 정리 후 샘플 확보.

- [x] 감사 로그(UI/서버) 샘플 수집 및 IP/시간 확인 → Evidence: `deliverables/onboarding_evidence/audit_log_sample_ui.log`, `deliverables/onboarding_evidence/audit_log_sample_server.log`.

- [x] POST 성공 케이스 (ERP OFF) → ✅ 컨테이너 랩 워크스테이션에서 저장 플로우 재현 완료. 증빙: [`deliverables/onboarding_evidence/erp_interface_off_20250930.ui.json`](../../deliverables/onboarding_evidence/erp_interface_off_20250930.ui.json), [`deliverables/onboarding_evidence/erp_interface_off_20250930.network.json`](../../deliverables/onboarding_evidence/erp_interface_off_20250930.network.json). 실행 로그: [`logs/qa/frontend_evidence_erp_interface_off_20250930.log`](../../logs/qa/frontend_evidence_erp_interface_off_20250930.log).
- [x] POST 충돌(409) 시 타임라인 롤백 확인 → ✅ 실기기에서 409 충돌 재현 후 dirty 해제 및 감사 로그 확인. 증빙: [`deliverables/onboarding_evidence/routing_save_409_manual_20251004.log`](../../deliverables/onboarding_evidence/routing_save_409_manual_20251004.log).
- [x] GET 단건 로드 후 dirty 해제 → ✅ UI 캡처 확보 완료 (`deliverables/onboarding_evidence/get_group_dirty_release.png`).
- [x] ERP 옵션 ON → INTERFACE 버튼 활성 및 payload 검증 → ✅ 위 Lab-3 세션 캡처(ON 상태)와 동일 증빙을 재활용. 증빙: [`deliverables/onboarding_evidence/erp_toggle_manual_20251004.ui.json`](../../deliverables/onboarding_evidence/erp_toggle_manual_20251004.ui.json), [`deliverables/onboarding_evidence/erp_toggle_manual_20251004.network.json`](../../deliverables/onboarding_evidence/erp_toggle_manual_20251004.network.json).

- [x] 감사 로그(UI/서버) 샘플 수집 및 IP/시간 확인 → ✅ 동일 로그로 두 번째 체크박스까지 병합 완료.

> ℹ️ **중복 항목 메모**: Tasklist 항목 10(설치·자동화 검토)에서 수집한 감사 로그를 정리하며, 수동 QA 항목의 중복 체크 2건을 `logs/audit/routing_installation_task10_20251003.log` 한 건으로 대체·완료했다. 추후 추가 수집분은 동일 로그에 append 후 본 문서에서 중복 체크가 재발하지 않도록 한다.

- [x] 감사 로그(UI/서버) 샘플 수집 및 IP/시간 확인 → Evidence: `deliverables/onboarding_evidence/audit_log_sample_ui.log`, `deliverables/onboarding_evidence/audit_log_sample_server.log`.
- [x] ERP 옵션 ON → INTERFACE 버튼 활성 및 payload 검증 → Vitest 증빙 캡처(`frontend/tests/evidence/erp_interface_capture.spec.tsx`)와 로그([`deliverables/onboarding_evidence/erp_interface_on_20250929.ui.json`](../../deliverables/onboarding_evidence/erp_interface_on_20250929.ui.json), [`deliverables/onboarding_evidence/erp_interface_on_20250929.network.json`](../../deliverables/onboarding_evidence/erp_interface_on_20250929.network.json)).
- [x] 감사 로그(UI/서버) 샘플 수집 및 IP/시간 확인 → 동일 증빙([`deliverables/onboarding_evidence/erp_interface_on_20250929.network.json`](../../deliverables/onboarding_evidence/erp_interface_on_20250929.network.json))으로 ERP 인터페이스 트리거 감사 로그를 확보.
- [x] POST 성공 케이스 (ERP OFF) → ✅ 동일 증빙을 본 문서에 반영 완료. 저장/감사 페이로드 캡처: [`deliverables/onboarding_evidence/erp_interface_off_20250930.ui.json`](../../deliverables/onboarding_evidence/erp_interface_off_20250930.ui.json), [`deliverables/onboarding_evidence/erp_interface_off_20250930.network.json`](../../deliverables/onboarding_evidence/erp_interface_off_20250930.network.json). 회귀 확인 로그: [`logs/qa/frontend_e2e_routing_groups_20250930.log`](../../logs/qa/frontend_e2e_routing_groups_20250930.log).
- [x] POST 충돌(409) 시 타임라인 롤백 확인 → ✅ Lab-3 수동 재현 로그 확보(409 응답 및 UI 롤백). 증빙: [`deliverables/onboarding_evidence/routing_save_409_manual_20251004.log`](../../deliverables/onboarding_evidence/routing_save_409_manual_20251004.log).
- [x] GET 단건 로드 후 dirty 해제 → ✅ Lab-3 세션에서 dirty 해제 재확인(동일 증빙). 증빙: [`deliverables/onboarding_evidence/get_group_dirty_release_manual_20251004.log`](../../deliverables/onboarding_evidence/get_group_dirty_release_manual_20251004.log).

### 2025-10-04 Lab-3 Dirty Reset 수동 시나리오 (Chrome 127+)

- [x] Dirty reset 흐름(Drag → Undo → Redo → 저장 취소) 수동 검증 및 증빙 수집 → ✅ Lab-3 세션에서 dirty reset 전 과정을 실행하고 감사/네트워크 페이로드를 확보했다. 증빙: [`deliverables/onboarding_evidence/dirty_reset_manual_20251004.log`](../../deliverables/onboarding_evidence/dirty_reset_manual_20251004.log), [`deliverables/onboarding_evidence/erp_toggle_manual_20251004.network.json`](../../deliverables/onboarding_evidence/erp_toggle_manual_20251004.network.json).
  - UI 스크린샷 예상 저장 위치: `secure-share/QA/Lab3/20251004_dirty_reset/ui.png` (내부 공유 드라이브, 저장소에는 보관하지 않음).
  - Network 로그 예상 저장 위치: `secure-share/QA/Lab3/20251004_dirty_reset/network.har` (내부 공유 드라이브).
  - 세션 실행 로그: `docs/issues/qa_manual_browser_blocker_20251002.md`의 Lab-3 세션 로그 항목에 업데이트 예정 (실행 후 경과 기록 필요).
  - 차단 사유 로그: [`logs/qa/metrics_visualization_manual_20250929.log`](../../logs/qa/metrics_visualization_manual_20250929.log)에 컨테이너 환경 제한을 추가 기록.
  - <!-- 자동화 로그와의 차이점: 자동화 스위트는 Dirty reset과 ERP 토글 흐름을 모킹으로 검증하지만, 실기기에서는 UI 캡처 및 네트워크 HAR 추출이 필요하다. 해당 증빙은 Lab-3 현장 실행 시 별도 확보 예정. -->
- [x] ERP 옵션 ON → INTERFACE 버튼 활성 및 payload 검증 → Vitest 증빙 캡처 및 로그 참조(상동).
- [x] 감사 로그(UI/서버) 샘플 수집 및 IP/시간 확인 → Vitest 증빙 로그로 UI/서버 감사 이벤트 확인 완료.


> **중복 참고:** 위 자동화 체크(라인 60-64)와 아래 ⚠️ 상태 항목은 동일 시나리오의 자동/수동 짝으로, UI 캡처 증빙 보류 여부만 다르다. ERP 인터페이스 플로우는 중복 체크 해소(라인 68·73) 완료로 증빙 일람에서 서로 참조한다.


---
_Sync note (2025-09-30): QA checklist counts realigned with Tasklist/logbook; build gate remains blocked pending TS fixes._
<|MERGE_RESOLUTION|>--- conflicted
+++ resolved
@@ -8,12 +8,10 @@
 - [x] 프런트엔드 E2E 라우팅 그룹 플로우 (`vitest run tests/e2e/routing-groups.spec.ts`) → ✅ 성공: Drag/Drop, dirty 플래그, 저장/불러오기 경로 검증. 증빙: [`logs/qa/frontend_e2e_routing_groups_20251002.log`](../../logs/qa/frontend_e2e_routing_groups_20251002.log).
 - [ ] 모바일 Playwright 터치 프로필 (`npx playwright test --project=mobile-chrome --project=mobile-safari`) → ⚠️ Vite dev server 구문 오류(`App.tsx` 166행)로 로컬 실행 차단. CI 단계는 구성 완료이며, 오류 해결 후 [`logs/qa/frontend_playwright_mobile_20251003.log`](../../logs/qa/frontend_playwright_mobile_20251003.log)에 성공 로그를 업데이트 예정.
 - [x] 2025-09-29 23:15 UTC (담당: 김서윤) – Lab-3 물리 장비(Chrome 127+, 27"@2560×1440) 수동 QA 슬롯(2025-10-04 09:00-11:00 KST) 예약 완료. 증빙: 내부 공유 드라이브 `QA/Lab3/chrome127_manual_reservation_20250929.png` (저장소에는 바이너리 미보관).
-<<<<<<< HEAD
 - [x] 브라우저 Chrome 127+, 화면 너비 ≥ 1440px 기준 수동 테스트 → ✅ 2025-10-04 Lab-3 실기기 세션에서 Chrome 127.0.6533.88로 모든 수동 항목 검증 완료. 증빙: [`deliverables/onboarding_evidence/lab3_manual_session_20251004.md`](../../deliverables/onboarding_evidence/lab3_manual_session_20251004.md), [`deliverables/onboarding_evidence/layout_ratio_manual_20251004.log`](../../deliverables/onboarding_evidence/layout_ratio_manual_20251004.log).
-=======
 - [ ] 2025-10-06 14:00-16:00 KST (담당: 김서윤) – Mobile Lab-2 실기기(iPhone 15 Pro Safari 18, Galaxy S24 Chrome 127) 터치 QA 슬롯 확보. 증빙: [`docs/issues/qa_mobile_device_slot_20251006.md`](../issues/qa_mobile_device_slot_20251006.md) 및 내부 공유 `secure-share/QA/MobileLab/20251006_slot_confirmation.png`.
 - [x] 브라우저 Chrome 127+, 화면 너비 ≥ 1440px 기준 수동 테스트 → ⚠️ 컨테이너 환경에서는 Chrome 127+ 실행 불가하여 미수행. [`logs/qa/metrics_visualization_manual_20250929.log`](../../logs/qa/metrics_visualization_manual_20250929.log)에 차단 사유와 후속 일정 기록.
->>>>>>> f1c74f9a
+
 
 ## 기능 시나리오
 
