--- conflicted
+++ resolved
@@ -74,9 +74,8 @@
 - [x] 감사 로그(UI/서버) 샘플 수집 및 IP/시간 확인 → 자동화 스위트에서 `postUiAudit` 호출 페이로드를 검증하고 로그를 캡처.
 - [x] POST 성공 케이스 (ERP OFF) → `/api/rsl/groups` POST 201 응답과 소유자 필드 검증. 【F:tests/test_rsl_routing_groups.py†L89-L109】
 - [x] POST 충돌(409) 시 타임라인 롤백 확인 → 중복 순번 공정 등록 시 400 응답 확인. 【F:tests/test_rsl_routing_groups.py†L111-L138】
-<<<<<<< HEAD
 - [x] GET 단건 로드 후 dirty 해제 → ✅ UI 캡처 확보 (`deliverables/onboarding_evidence/get_group_dirty_release.png`).
-=======
+
 
 - [x] GET 단건 로드 후 dirty 해제 → `vitest run tests/e2e/routing-groups.spec.ts` 재실행으로 dirty 플래그 초기화 로그를 확보했다. (Step 1 Follow-up 항목 8 자동화 증빙 재활용)
 - [x] ERP 옵션 ON → INTERFACE 버튼 활성 및 payload 검증 → 동일 시나리오 재실행으로 ERP 토글 ON 상태 payload를 확인했다. (항목 8 재활용 로그)
@@ -89,7 +88,7 @@
 - [x] 감사 로그(UI/서버) 샘플 수집 및 IP/시간 확인 → 감사 로그 캡처 결과를 재활용해 동일 증빙을 확보했다.
 
 - [ ] GET 단건 로드 후 dirty 해제 → ⚠️ UI 캡처 필요, Issue에 일정 기록.
->>>>>>> 7c3e1e14
+
 - [ ] ERP 옵션 ON → INTERFACE 버튼 활성 및 payload 검증 → ⚠️ 동일 사유로 보류. 【F:tests/test_rsl_routing_groups.py†L140-L148】
 
 - [x] 감사 로그(UI/서버) 샘플 수집 및 IP/시간 확인 → ✅ `logs/audit/routing_installation_task10_20251003.log`에서 중복 레코드 정리 후 샘플 확보.
