--- conflicted
+++ resolved
@@ -36,14 +36,11 @@
 - [x] Document Docker/internal deployment plan. (`docs/stage9_packaging_plan.md`, `docs/install_guide_ko.md` 검증 메모 추가)
 
 ## Phase 5 · QA & Release Prep
-<<<<<<< HEAD
 - [ ] Execute QA checklist (`docs/sprint/routing_enhancement_qa.md`). (진행 중 — 2025-09-30 프런트엔드 빌드 실패 로그 확보, 재시도 목표: 2025-10 스프린트 1주차, 증빙: `logs/qa/frontend_build_20250930.log`)
 - [x] Perform `/api/routing/groups` integration test with backend. (2025-09-29 - QA evidence: `deliverables/onboarding_evidence/routing_groups_integration.log`)
 - [ ] Update OpenAPI/Swagger with new endpoints.
 - [ ] Prepare release notes and internal deployment SOP.
-=======
 - [x] Execute QA checklist (`docs/sprint/routing_enhancement_qa.md`). (2025-10-03 Stage 9 Alpha 기준 QA 로그 및 빌드 증빙 확보, `logs/qa/frontend_build_20251001.log` 업로드)
 - [x] Perform `/api/routing/groups` integration test with backend. (테스트 로그: `tests/test_rsl_routing_groups.py`, Stage 9 Alpha 승인 스모크 실행 포함)
 - [x] Update OpenAPI/Swagger with new endpoints. (Workspace 감사 엔드포인트 204 응답 스펙 반영, `backend/api/routes/workspace.py` 문서 동기화)
 - [x] Prepare release notes and internal deployment SOP. (릴리즈 노트/설치 SOP Stage 9 승인 흐름 명문화, `deliverables/release_notes_2025-09-29.md`, `docs/deploy/internal_routing_ml_sop.md`)
->>>>>>> 77f95c35
