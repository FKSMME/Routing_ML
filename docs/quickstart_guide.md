--- conflicted
+++ resolved
@@ -144,13 +144,11 @@
 - [ ] UI에서 후보 라우팅 3건 이상 확인
 - [x] 워크플로우 그래프 SAVE → `/api/workflow/graph`에 런타임/컬럼 매핑 반영 확인 (실행: 2025-09-29)
 
-<<<<<<< HEAD
 - [ ] SQL 저장 성공 및 Stage 5 스키마 일치
 - [x] 로그/모니터링 연동 확인(Grafana/Teams 알람)
-=======
+
 - [ ] SQL 저장 성공 및 Stage 5 스키마 일치 (2025-09-29, 검증자: ChatGPT, 상태: 실패 - Stage 5 SQL export endpoint 연결 거부)
 - [ ] 로그/모니터링 연동 확인(Grafana/Teams 알람)
->>>>>>> 58908e87
 
 > **검증 진행 현황**: 최신 실행 결과와 증빙은 `docs/onboarding_validation_report.md` 및 `deliverables/onboarding_evidence/`를 확인한다.
 
