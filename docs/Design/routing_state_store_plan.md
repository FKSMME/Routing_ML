﻿> PRD Ref: PRD.md (v2025-09-28.1) | Tasklist Ref: Tasklist.md (v2025-09-28.1) | Sprint Pending 34 | Completed 8 | Blockers 0

# Routing Drag-Drop 상태/스토어 설계 개편

## 진행 체크리스트
- [x] 라우팅 생성 탭/타임라인/후보 패널 연동 모델
- [x] Access/옵션/Workflow 설정과 스토어 상호작용 정의
- [x] Undo/Redo·감사 로그·저장 전략 확정

## 1. 상태 트리
```ts
interface RoutingWorkspaceState {
  layout: "desktop" | "tablet" | "mobile";
  activeMenu: NavigationKey;
  routing: RoutingCanvasState;
  reference: ReferenceDataState;
  algorithm: AlgorithmGraphState;
  output: OutputProfileState;
  learning: LearningStatusState;
  options: SystemOptionState;
}
```

### 1.1 RoutingCanvasState
- `productTabs`: 탭별 { productCode, productName, timelineSteps, metrics }.
- `timelineSteps`: 가로 배치용 `{ id, seq, x, width, operation, duration, machine, category }`.
- `availableBlocks`: 후보 공정 카드(필터/검색 결과).
- `selection`: 현재 선택 블록/탭/드래그중 ID.
- `saveProfile`: { format: "CSV" | "XML" | "ACCESS" | ..., destination: "local" | "clipboard" | "server" }.
- `erpInterfaceEnabled`: 옵션 메뉴에서 온 플래그.
- `history`: { past: Snapshot[], future: Snapshot[] } (MAX=50).
- `auditTrail`: 최근 UI 이벤트 20건 (서버 전송 전 임시 큐).

### 1.2 ReferenceDataState
- Access 연결 정보, 트리 확장 상태, 행렬 캐시, 검색 쿼리.

### 1.3 AlgorithmGraphState
- ReactFlow 노드/엣지, 선택 노드, 편집 모달 상태, dirty 플래그.

### 1.4 OutputProfileState
- 컬럼 매핑 테이블, 선택 프로필, 미리보기 데이터셋.

### 1.5 LearningStatusState
- 모델 버전, TensorBoard URL, 피처 리스트(checkbox 상태), heatmap 데이터.

### 1.6 SystemOptionState
- 표준편차 옵션, 유사 품목 전략, 충돌 설정, 라우팅/학습/출력 매핑, ERP 인터페이스 허용 여부.

## 2. 액션/사가 흐름
- `initializeFromSampleLayout()` : 샘플 레이아웃/스타일 토큰 로드.
- `loadReferenceData(connection)` : Access 연결 테스트 → 캐시 업데이트 → 감사 로그.
- `searchProducts(codes)` : Backend 호출 후 탭 생성, 추천 라우팅 fetch.
- `dragBlockToTimeline(blockId, tabId, position)` : 타임라인 삽입 + history push + dirty true.
- `reorderTimeline(tabId, fromIndex, toIndex)` : 순서 변경.
- `saveRouting({ mode })` : 로컬/클립보드/서버 저장 스위치, 성공 시 dirty false + 감사 로그.
- `triggerInterface()` : ERP 옵션 확인 후 POST, 결과 응답 토스트.
- `updateAlgorithmNode(nodeId, patch)` : 그래프 노드 수정 → 코드 업데이트 API.
- `updateOutputProfile(payload)` : 컬럼 매핑 저장 → 라우팅 저장 시 참조.
- `toggleLearningFeature(featureId)` : 체크박스 업데이트 → 서버 PATCH.
- `updateSystemOption(option)` : 충돌 검증 후 저장.

## 3. Persistence 전략
- IndexedDB(`routing_workspace`)에 최근 세션 스냅샷 저장 (30초 debounce).
- 서버 저장: `/api/settings/workspace` PUT (사용자별, 버전 관리).
- 감사 로그: 프런트 임시 큐 → `/api/audit/ui/batch` 배치 전송.
- Access 연결: 암호화된 자격 증명 저장 금지, 경로만 저장.

## 4. Undo/Redo/Dirty 규칙
- Drag/Insert/Delete/Reorder/SaveProfile/OptionChange 시 history push.
- Undo/Redo 실행 시 auditTrail 기록.
- Dirty는 `timelineSteps`, `availableBlocks`, `saveProfile`, `options` 중 하나라도 변경 시 true.

## 5. 자체 검토 메모
- [x] Codex 리뷰 로그 `docs/logs/codex_activity_log.md`에 기록
- 샘플 프로젝트 ReactFlow 기반을 재사용, 초기 단계에서는 skeleton → 이후 애니메이션/미니맵 추가.
- 모바일은 Drag 대체 UI(버튼/메뉴) 제공.

## 6. 구현 체크리스트
- [ ] Zustand store 확장 (`useWorkspaceStore` vs `useRoutingStore` 통합 전략)
<<<<<<< HEAD
- [x] ReactFlow 도입 및 캔버스 컴포넌트 작성
- [ ] IndexedDB persistence 유틸 (`idb-keyval`)
=======
- [ ] ReactFlow 도입 및 캔버스 컴포넌트 작성
- [x] IndexedDB persistence 유틸 (`idb-keyval`) – `frontend/src/lib/persistence/indexedDbPersistence.ts`에서 상태 스냅샷/감사 큐 저장 및 IndexedDB 미지원 환경 graceful fallback 구현 (2025-09-29 완료)
>>>>>>> 1f1ef8b4
- [ ] 감사 로그 배치 API 스텁 구현
- [ ] IndexedDB persistence 유틸 (`idb-keyval`)

- [x] 감사 로그 배치 API 스텁 구현
- [ ] QA: Undo/Redo, 저장 옵션, ERP 인터페이스 플래그 테스트

<<<<<<< HEAD
## 7. RoutingCanvas 컴포넌트 구조 (2025-10-03)
- 경로: `frontend/src/components/routing/RoutingCanvas.tsx` (타임라인 패널과 추천/드래그 드롭 스토어가 공유).
- ReactFlow 노드/엣지 변환은 스토어 `timeline` 배열을 기반으로 `positionX` 값이 없을 경우 `NODE_GAP(240px)`로 균등 배치.
- `useRoutingStore`에서 다음 액션을 직접 소비: `moveStep`, `insertOperation`, `removeStep` (undo/redo는 패널 컨트롤에서 호출).
- 드롭 이벤트는 `application/routing-operation` 페이로드(JSON)를 파싱하여 스토어 `insertOperation(payload, index)`에 위임.
- 노드 드래그 종료 시 `moveStep(stepId, newIndex)` 호출로 위치를 재계산하고 스토어 내부에서 history push/dirty 플래그를 관리.
- ReactFlow 컨텍스트는 컴포넌트 내부에서 `ReactFlowProvider`로 감싸고, `autoFit`/`fitPadding` props로 뷰포트 초기화 정책을 제어.

| Prop | Type | Default | 설명 |
| --- | --- | --- | --- |
| `className` | `string` | `undefined` | 캔버스 래퍼(`timeline-flow`)에 추가되는 클래스. |
| `autoFit` | `boolean` | `true` | 초기화 및 타임라인 길이 변경 시 `fitView` 호출 여부. |
| `fitPadding` | `number` | `0.2` | `fitView` 패딩 값 (ReactFlow padding, 단위는 viewport 비율). |

> 향후 확장: `onInit` 콜백을 추가하여 외부에서 ReactFlow 인스턴스를 제어하거나, `edgeTypes`/`nodeTypes` 주입으로 가시화 커스터마이징 지원.
=======
- [ ] 감사 로그 배치 API 스텁 구현
- [x] QA: Undo/Redo, 저장 옵션, ERP 인터페이스 플래그 테스트 (2025-09-29, Vitest `routing-groups.spec.ts` 통합 시나리오 통과, 로그: `logs/qa/workspace_store_manual_20250929.log`)
>>>>>>> 1f1ef8b4

## Codex 리뷰 메모 (2025-09-29)
- Timeline/후보 패널 상태 정의가 현재 프런트엔드 `frontend/src/store/routingWorkspaceStore.ts` 구조와 일치하는지 확인했고, manifest/레지스트리 도입 후에도 API 계약 변경 없이 스토어 필드 재사용 가능함을 검증하였다.
- Access 연결·옵션 메뉴와의 상호작용은 `backend/api/routes/master_data.py` 및 옵션 API 확장 계획과 충돌하지 않으며, Undo/Redo 버퍼 한도(50)와 감사 로그 큐(20)가 브라우저 메모리 한계 내에 있는지 계산해 문제 없음을 확인했다.
- IndexedDB 스냅샷 주기가 30초 debounce로 정의되어 있어 절대 지령의 백그라운드 작업 요구와 부합하며, ERP 인터페이스 토글이 서버 저장 시 동기화되는지 설계상 보장된다. 추가 변경 필요 없음.<|MERGE_RESOLUTION|>--- conflicted
+++ resolved
@@ -77,20 +77,20 @@
 
 ## 6. 구현 체크리스트
 - [ ] Zustand store 확장 (`useWorkspaceStore` vs `useRoutingStore` 통합 전략)
-<<<<<<< HEAD
+
 - [x] ReactFlow 도입 및 캔버스 컴포넌트 작성
 - [ ] IndexedDB persistence 유틸 (`idb-keyval`)
-=======
+
 - [ ] ReactFlow 도입 및 캔버스 컴포넌트 작성
 - [x] IndexedDB persistence 유틸 (`idb-keyval`) – `frontend/src/lib/persistence/indexedDbPersistence.ts`에서 상태 스냅샷/감사 큐 저장 및 IndexedDB 미지원 환경 graceful fallback 구현 (2025-09-29 완료)
->>>>>>> 1f1ef8b4
+
 - [ ] 감사 로그 배치 API 스텁 구현
 - [ ] IndexedDB persistence 유틸 (`idb-keyval`)
 
 - [x] 감사 로그 배치 API 스텁 구현
 - [ ] QA: Undo/Redo, 저장 옵션, ERP 인터페이스 플래그 테스트
 
-<<<<<<< HEAD
+
 ## 7. RoutingCanvas 컴포넌트 구조 (2025-10-03)
 - 경로: `frontend/src/components/routing/RoutingCanvas.tsx` (타임라인 패널과 추천/드래그 드롭 스토어가 공유).
 - ReactFlow 노드/엣지 변환은 스토어 `timeline` 배열을 기반으로 `positionX` 값이 없을 경우 `NODE_GAP(240px)`로 균등 배치.
@@ -106,10 +106,10 @@
 | `fitPadding` | `number` | `0.2` | `fitView` 패딩 값 (ReactFlow padding, 단위는 viewport 비율). |
 
 > 향후 확장: `onInit` 콜백을 추가하여 외부에서 ReactFlow 인스턴스를 제어하거나, `edgeTypes`/`nodeTypes` 주입으로 가시화 커스터마이징 지원.
-=======
+
 - [ ] 감사 로그 배치 API 스텁 구현
 - [x] QA: Undo/Redo, 저장 옵션, ERP 인터페이스 플래그 테스트 (2025-09-29, Vitest `routing-groups.spec.ts` 통합 시나리오 통과, 로그: `logs/qa/workspace_store_manual_20250929.log`)
->>>>>>> 1f1ef8b4
+
 
 ## Codex 리뷰 메모 (2025-09-29)
 - Timeline/후보 패널 상태 정의가 현재 프런트엔드 `frontend/src/store/routingWorkspaceStore.ts` 구조와 일치하는지 확인했고, manifest/레지스트리 도입 후에도 API 계약 변경 없이 스토어 필드 재사용 가능함을 검증하였다.
