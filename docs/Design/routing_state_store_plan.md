﻿> PRD Ref: PRD.md (v2025-09-28.1) | Tasklist Ref: Tasklist.md (v2025-09-28.1) | Sprint Pending 34 | Completed 8 | Blockers 0

# Routing Drag-Drop 상태/스토어 설계 개편

## 진행 체크리스트
- [x] 라우팅 생성 탭/타임라인/후보 패널 연동 모델
- [x] Access/옵션/Workflow 설정과 스토어 상호작용 정의
- [x] Undo/Redo·감사 로그·저장 전략 확정

## 1. 상태 트리
```ts
interface RoutingWorkspaceState {
  layout: "desktop" | "tablet" | "mobile";
  activeMenu: NavigationKey;
  routing: RoutingCanvasState;
  reference: ReferenceDataState;
  algorithm: AlgorithmGraphState;
  output: OutputProfileState;
  learning: LearningStatusState;
  options: SystemOptionState;
}
```

### 1.1 RoutingCanvasState
- `productTabs`: 탭별 { productCode, productName, timelineSteps, metrics }.
- `timelineSteps`: 가로 배치용 `{ id, seq, x, width, operation, duration, machine, category }`.
- `availableBlocks`: 후보 공정 카드(필터/검색 결과).
- `selection`: 현재 선택 블록/탭/드래그중 ID.
- `saveProfile`: { format: "CSV" | "XML" | "ACCESS" | ..., destination: "local" | "clipboard" | "server" }.
- `erpInterfaceEnabled`: 옵션 메뉴에서 온 플래그.
- `history`: { past: Snapshot[], future: Snapshot[] } (MAX=50).
- `auditTrail`: 최근 UI 이벤트 20건 (서버 전송 전 임시 큐).

### 1.2 ReferenceDataState
- Access 연결 정보, 트리 확장 상태, 행렬 캐시, 검색 쿼리.

### 1.3 AlgorithmGraphState
- ReactFlow 노드/엣지, 선택 노드, 편집 모달 상태, dirty 플래그.

### 1.4 OutputProfileState
- 컬럼 매핑 테이블, 선택 프로필, 미리보기 데이터셋.

### 1.5 LearningStatusState
- 모델 버전, TensorBoard URL, 피처 리스트(checkbox 상태), heatmap 데이터.

### 1.6 SystemOptionState
- 표준편차 옵션, 유사 품목 전략, 충돌 설정, 라우팅/학습/출력 매핑, ERP 인터페이스 허용 여부.

## 2. 액션/사가 흐름
- `initializeFromSampleLayout()` : 샘플 레이아웃/스타일 토큰 로드.
- `loadReferenceData(connection)` : Access 연결 테스트 → 캐시 업데이트 → 감사 로그.
- `searchProducts(codes)` : Backend 호출 후 탭 생성, 추천 라우팅 fetch.
- `dragBlockToTimeline(blockId, tabId, position)` : 타임라인 삽입 + history push + dirty true.
- `reorderTimeline(tabId, fromIndex, toIndex)` : 순서 변경.
- `saveRouting({ mode })` : 로컬/클립보드/서버 저장 스위치, 성공 시 dirty false + 감사 로그.
- `triggerInterface()` : ERP 옵션 확인 후 POST, 결과 응답 토스트.
- `updateAlgorithmNode(nodeId, patch)` : 그래프 노드 수정 → 코드 업데이트 API.
- `updateOutputProfile(payload)` : 컬럼 매핑 저장 → 라우팅 저장 시 참조.
- `toggleLearningFeature(featureId)` : 체크박스 업데이트 → 서버 PATCH.
- `updateSystemOption(option)` : 충돌 검증 후 저장.

## 3. Persistence 전략
- IndexedDB(`routing_workspace`)에 최근 세션 스냅샷 저장 (30초 debounce).
- 서버 저장: `/api/settings/workspace` PUT (사용자별, 버전 관리).
- 감사 로그: 프런트 임시 큐 → `/api/audit/ui/batch` 배치 전송.
- Access 연결: 암호화된 자격 증명 저장 금지, 경로만 저장.

## 4. Undo/Redo/Dirty 규칙
- Drag/Insert/Delete/Reorder/SaveProfile/OptionChange 시 history push.
- Undo/Redo 실행 시 auditTrail 기록.
- Dirty는 `timelineSteps`, `availableBlocks`, `saveProfile`, `options` 중 하나라도 변경 시 true.

## 5. 자체 검토 메모
- [x] Codex 리뷰 로그 `docs/logs/codex_activity_log.md`에 기록
- 샘플 프로젝트 ReactFlow 기반을 재사용, 초기 단계에서는 skeleton → 이후 애니메이션/미니맵 추가.
- 모바일은 Drag 대체 UI(버튼/메뉴) 제공.

## 6. 구현 체크리스트
- [ ] Zustand store 확장 (`useWorkspaceStore` vs `useRoutingStore` 통합 전략)
- [ ] ReactFlow 도입 및 캔버스 컴포넌트 작성
- [ ] IndexedDB persistence 유틸 (`idb-keyval`)
<<<<<<< HEAD
- [x] 감사 로그 배치 API 스텁 구현
- [ ] QA: Undo/Redo, 저장 옵션, ERP 인터페이스 플래그 테스트
=======
- [ ] 감사 로그 배치 API 스텁 구현
- [x] QA: Undo/Redo, 저장 옵션, ERP 인터페이스 플래그 테스트 (2025-09-29, Vitest `routing-groups.spec.ts` 통합 시나리오 통과, 로그: `logs/qa/workspace_store_manual_20250929.log`)
>>>>>>> 1a8499a5

## Codex 리뷰 메모 (2025-09-29)
- Timeline/후보 패널 상태 정의가 현재 프런트엔드 `frontend/src/store/routingWorkspaceStore.ts` 구조와 일치하는지 확인했고, manifest/레지스트리 도입 후에도 API 계약 변경 없이 스토어 필드 재사용 가능함을 검증하였다.
- Access 연결·옵션 메뉴와의 상호작용은 `backend/api/routes/master_data.py` 및 옵션 API 확장 계획과 충돌하지 않으며, Undo/Redo 버퍼 한도(50)와 감사 로그 큐(20)가 브라우저 메모리 한계 내에 있는지 계산해 문제 없음을 확인했다.
- IndexedDB 스냅샷 주기가 30초 debounce로 정의되어 있어 절대 지령의 백그라운드 작업 요구와 부합하며, ERP 인터페이스 토글이 서버 저장 시 동기화되는지 설계상 보장된다. 추가 변경 필요 없음.<|MERGE_RESOLUTION|>--- conflicted
+++ resolved
@@ -79,13 +79,12 @@
 - [ ] Zustand store 확장 (`useWorkspaceStore` vs `useRoutingStore` 통합 전략)
 - [ ] ReactFlow 도입 및 캔버스 컴포넌트 작성
 - [ ] IndexedDB persistence 유틸 (`idb-keyval`)
-<<<<<<< HEAD
+
 - [x] 감사 로그 배치 API 스텁 구현
 - [ ] QA: Undo/Redo, 저장 옵션, ERP 인터페이스 플래그 테스트
-=======
+
 - [ ] 감사 로그 배치 API 스텁 구현
 - [x] QA: Undo/Redo, 저장 옵션, ERP 인터페이스 플래그 테스트 (2025-09-29, Vitest `routing-groups.spec.ts` 통합 시나리오 통과, 로그: `logs/qa/workspace_store_manual_20250929.log`)
->>>>>>> 1a8499a5
 
 ## Codex 리뷰 메모 (2025-09-29)
 - Timeline/후보 패널 상태 정의가 현재 프런트엔드 `frontend/src/store/routingWorkspaceStore.ts` 구조와 일치하는지 확인했고, manifest/레지스트리 도입 후에도 API 계약 변경 없이 스토어 필드 재사용 가능함을 검증하였다.
