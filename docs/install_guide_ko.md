--- conflicted
+++ resolved
@@ -108,13 +108,11 @@
    3. 드라이버가 설치되지 않았거나 경로가 잘못되면 오류 메시지가 표시되므로, 설치 스크립트(`verify_odbc.ps1`)와 경로 권한을 재확인하세요.
 
 ## 5. 설치 후 바로 해보는 점검
-<<<<<<< HEAD
 - [ ] <a id="check-api-health"></a>(❌ 2025-09-29, 2025-09-30 재시도) 인터넷 브라우저에서 `http://10.204.2.28:8000/api/health`에 접속해 상태가 `ok`인지 확인한다. 2025-09-30 03:12 UTC에 컨테이너 환경에서 `curl`로 재시도했으나 VPN 미연결 상태로 인해 `Connection refused`가 재현되었다. 최신 시도 로그는 `deliverables/onboarding_evidence/vpn_session_20250930.log`와 `deliverables/onboarding_evidence/api_health_corpnet.log`에 기록했으며, 사내망 접속을 위해 IT 네트워크 팀과의 추가 조율이 필요하다.
 - [ ] (❌ 2025-09-30) `http://10.204.2.28:8000/api/workflow/graph`에 접속해 JSON 구조가 보이는지 확인한다. 동일 세션에서 `curl` 호출이 VPN 미연결로 실패했으며, 결과는 `deliverables/onboarding_evidence/vpn_session_20250930.log`에 정리했다.
-=======
+
 - [ ] <a id="check-api-health"></a>(❌ 2025-09-29, 2025-09-30) 인터넷 브라우저에서 `http://10.204.2.28:8000/api/health`에 접속해 상태가 `ok`인지 확인한다. 2025-09-30에 재시도했으나 컨테이너 환경에서 여전히 연결이 거부되어 503(Service Unavailable) 응답만 확보했으며, 바이너리 업로드 제한으로 스크린샷은 제외하고 텍스트 로그(`deliverables/onboarding_evidence/api_health_corpnet.log`)만 보관했다.
 - [x] `http://10.204.2.28:8000/api/workflow/graph`에 접속해 JSON 구조가 보이는지 확인한다.
->>>>>>> 503bc6be
 - [x] 워크플로우 UI에서 **SAVE** 버튼을 눌러보고 설정 파일의 수정 시간이 바뀌는지 확인한다.
 - [x] 샘플 품목으로 `/api/predict`를 호출해 3~4개의 라우팅 제안이 나오는지 확인한다.
 - [x] `models/tb_projector/` 폴더에 TensorBoard 파일(`projector_config.json` 등)이 있는지 확인한다.
