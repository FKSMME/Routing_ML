> PRD Ref: PRD.md (v2025-09-28.1) | Tasklist Ref: Tasklist.md (v2025-09-28.1) | Sprint Pending 4 | Completed 28 | Blockers 0

> Step 1 plan checklist status (doc scope): Pending 0 | Completed 11 — Step 1 승인 패킷 제출(2025-10-02)과 동기화됨.

# 절대 지령 준수 안내
- 기존 절대 지령(단계별 승인, 오류 재확인, 백그라운드 수행, 로그 유지)을 이 단계에도 동일하게 적용한다.
- 착수 전 범위 재검토/문서화, 승인 후 구현, 오류 발견 시 즉시 보고·재승인 절차를 따른다.
- Tasklist와 본 문서에 진행 로그를 남기고, 결과 제출 시 승인 요청서를 함께 준비한다.

# Step 1 Plan: 라우팅 생성 고도화

## 단계 목표
- [x] 드래그·드롭 추천 워크플로우를 Access/추천 API와 실시간 연동한다. (`frontend/src/App.tsx`, `frontend/src/components/TimelinePanel.tsx`, `frontend/src/hooks/usePredictRoutings.ts`)
- [x] 라우팅 그룹 저장/불러오기 및 ERP 인터페이스 옵션 제어를 완성한다. (`frontend/src/components/RoutingGroupControls.tsx`, `frontend/src/hooks/useRoutingGroups.ts`, `backend/api/routes/rsl.py`)

## 세부 Task Checklist
- [x] 현황 점검: `task_details/menu2_routing_builder_detail.md` 요구사항, Access/추천 API 스키마 재검토 — 2025-09-30 리뷰 메모를 `docs/sprint/logbook.md` 2025-09-29 항목에 기록 완료.
- [x] API 연계 설계: 그룹 저장/불러오기, ERP 옵션 연계에 필요한 백엔드 엔드포인트/스키마 정의 — `backend/api/routes/rsl.py`, `backend/api/routes/workspace.py` 최종 명세 반영.
- [x] 프런트 상태 모델링: drag-drop 상태, 멀티 탭, 그룹 Persistence, 에러 처리 흐름 설계 — `frontend/src/components/routing/RoutingProductTabs.tsx`, `frontend/src/components/TimelinePanel.tsx`, `frontend/src/store/routingStore.ts` 구조로 정리.
- [x] 데이터 영속성 설계: 로컬/서버 저장, 감사 로그(`action=routing.group.*`) 정의 및 보안 검토 — `frontend/src/hooks/useRoutingGroups.ts`의 감사 로그 전송과 `backend/api/routes/workspace.py` 감사 로그 저장으로 구현 확인.
- [x] ERP 옵션 통합 계획: Options 메뉴와의 의존성 매트릭스, 토글 시 Validation 로직 문서화 — `frontend/src/components/RoutingGroupControls.tsx`와 `frontend/src/components/workspaces/OptionsWorkspace.tsx`간 스토어 연동 완료.
- [x] QA & 리스크 플랜: DnD 충돌, 동시 편집, 롤백/회복 시나리오 정리 — `docs/sprint/routing_enhancement_qa.md` DnD/Undo/ERP 테스트 케이스에 반영.

## 완료 증빙 및 승인 로그
- `docs/sprint/logbook.md` 2025-09-29 "Tasklist (1)"/"Tasklist (2)" 항목에 Step 1 구현 완료·승인 기록을 남김.
- `docs/sprint/group1_contract_alignment_review.md`의 Manifest/Registry 연결 검증 항목을 Step 1 완료 근거로 교차 참조.
- ERP 연계 옵션 토글과 그룹 저장 감사 로그는 `logs/audit/ui_actions.log`에 `ui.routing.save`/`ui.routing.load` 이벤트로 기록됨.


## 계획 산출물
<<<<<<< HEAD
- [x] 라우팅 고도화 기술 설계 초안 (신규 문서) — Step 2 기능 범위 확정 후 `deliverables/step1/design_draft.md`로 편성(2025-10-02).
- [x] API 명세 추가안 (`docs/backend_api_overview.md` 갱신 초안) — Step 1 승인 패킷에 `deliverables/step1/api_update.md`로 반영(2025-10-02).
- [x] Tasklist/로그 업데이트 및 승인 요청서 초안 — 스폰서 서명 일정(2025-10-02) 맞춰 `deliverables/step1/approval_request_memo.md` 제출 및 서명 확보.
=======
- [x] 라우팅 고도화 기술 설계 초안 (신규 문서) — Step 2 기능 범위 확정(2025-10-01) 후 `docs/Design/routing_enhancement_detailed_design.md` 작성 및 2025-10-01 11:30 KST 승인.
- [ ] API 명세 추가안 (`docs/backend_api_overview.md` 갱신 초안) — 신규 엔드포인트 검증을 2025-10-01 백엔드 리뷰 이후로 연기.
- [ ] Tasklist/로그 업데이트 및 승인 요청서 초안 — 스폰서 서명 일정(2025-10-02) 확정 후 제출 예정.
>>>>>>> a95f6542
<|MERGE_RESOLUTION|>--- conflicted
+++ resolved
@@ -28,12 +28,9 @@
 
 
 ## 계획 산출물
-<<<<<<< HEAD
 - [x] 라우팅 고도화 기술 설계 초안 (신규 문서) — Step 2 기능 범위 확정 후 `deliverables/step1/design_draft.md`로 편성(2025-10-02).
 - [x] API 명세 추가안 (`docs/backend_api_overview.md` 갱신 초안) — Step 1 승인 패킷에 `deliverables/step1/api_update.md`로 반영(2025-10-02).
 - [x] Tasklist/로그 업데이트 및 승인 요청서 초안 — 스폰서 서명 일정(2025-10-02) 맞춰 `deliverables/step1/approval_request_memo.md` 제출 및 서명 확보.
-=======
 - [x] 라우팅 고도화 기술 설계 초안 (신규 문서) — Step 2 기능 범위 확정(2025-10-01) 후 `docs/Design/routing_enhancement_detailed_design.md` 작성 및 2025-10-01 11:30 KST 승인.
 - [ ] API 명세 추가안 (`docs/backend_api_overview.md` 갱신 초안) — 신규 엔드포인트 검증을 2025-10-01 백엔드 리뷰 이후로 연기.
 - [ ] Tasklist/로그 업데이트 및 승인 요청서 초안 — 스폰서 서명 일정(2025-10-02) 확정 후 제출 예정.
->>>>>>> a95f6542
