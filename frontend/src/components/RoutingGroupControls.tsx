import type { RoutingGroupSummary, TimelineStepMetadata } from "@app-types/routing";
import { useRoutingGroups } from "@hooks/useRoutingGroups";
import { useWorkflowConfig } from "@hooks/useWorkflowConfig";
import { fetchWorkspaceSettings, postUiAudit, triggerRoutingInterface } from "@lib/apiClient";
import { useRoutingStore, type TimelineStep } from "@store/routingStore";
import { type OutputMappingRow, useWorkspaceStore } from "@store/workspaceStore";
import { Download, Play, Save, Settings, Upload } from "lucide-react";
import { useCallback, useEffect, useId, useMemo, useState } from "react";
import type { ChangeEvent, CSSProperties } from "react";
import axios from "axios";

interface ConfirmationModalProps {
  open: boolean;
  title: string;
  description: string;
  confirmLabel: string;
  cancelLabel?: string;
  busy?: boolean;
  onConfirm: () => void;
  onCancel: () => void;
}

const modalOverlayStyle: CSSProperties = {
  position: "fixed",
  inset: 0,
  background: "var(--surface-overlay)",
  display: "flex",
  alignItems: "center",
  justifyContent: "center",
  backdropFilter: "blur(6px)",
  zIndex: 1000,
};

const modalCardStyle: CSSProperties = {
  width: "min(420px, 90vw)",
  borderRadius: "var(--layout-radius)",
  background: "var(--surface-card)",
  boxShadow: "var(--shadow-focus)",
  border: "1px solid var(--border-strong)",
  padding: "1.5rem",
  color: "var(--text-primary)",
  display: "flex",
  flexDirection: "column",
  gap: "1rem",
};

const modalHeadingStyle: CSSProperties = {
  fontFamily: "var(--font-family)",
  color: "var(--text-heading)",
  fontSize: "1.1rem",
  fontWeight: 600,
  margin: 0,
};

const modalBodyStyle: CSSProperties = {
  color: "var(--text-muted)",
  fontSize: "0.95rem",
  lineHeight: 1.5,
};

const modalActionsStyle: CSSProperties = {
  display: "flex",
  justifyContent: "flex-end",
  gap: "0.75rem",
};

function ConfirmationModal({
  open,
  title,
  description,
  confirmLabel,
  cancelLabel = "취소",
  busy = false,
  onConfirm,
  onCancel,
}: ConfirmationModalProps) {
  const headingId = useId();
  useEffect(() => {
    if (!open) {
      return;
    }
    if (typeof window === "undefined") {
      return;
    }
    const handleKeyDown = (event: KeyboardEvent) => {
      if (event.key === "Escape") {
        event.preventDefault();
        onCancel();
      }
    };
    window.addEventListener("keydown", handleKeyDown);
    return () => {
      window.removeEventListener("keydown", handleKeyDown);
    };
  }, [open, onCancel]);

  if (!open) {
    return null;
  }

  return (
    <div style={modalOverlayStyle} role="presentation" onClick={() => onCancel()}>
      <div
        style={modalCardStyle}
        role="dialog"
        aria-modal="true"
        aria-labelledby={headingId}
        aria-live="assertive"
        onClick={(event) => event.stopPropagation()}
      >
        <h3 id={headingId} style={modalHeadingStyle}>
          {title}
        </h3>
        <p style={modalBodyStyle}>{description}</p>
        <div style={modalActionsStyle}>
          <button
            type="button"
            className="secondary-button"
            onClick={onCancel}
            disabled={busy}
          >
            {cancelLabel}
          </button>
          <button
            type="button"
            className="primary-button"
            onClick={onConfirm}
            disabled={busy}
          >
            {busy ? "처리 중..." : confirmLabel}
          </button>
        </div>
      </div>
    </div>
  );
}

const FILE_FORMATS = ["CSV", "XML", "JSON", "Excel", "ACCESS"] as const;
type FileFormat = (typeof FILE_FORMATS)[number];
type Destination = "local" | "clipboard" | "server";

export const ROUTING_SAVE_CONTROL_IDS = {
  primary: "routing-save-primary",
  localShortcut: "routing-save-local",
  clipboardShortcut: "routing-save-clipboard",
  interface: "routing-trigger-interface",
} as const;

interface RoutingGroupControlsProps {
  variant?: "panel" | "embedded";
}

const DESTINATION_OPTIONS: Array<{ value: Destination; label: string }> = [
  { value: "server", label: "Server" },
  { value: "local", label: "Local" },
  { value: "clipboard", label: "Clipboard" },
];

const COLUMN_TYPE_OPTIONS: Array<{ value: string; label: string }> = [
  { value: "string", label: "Text" },
  { value: "number", label: "Number" },
  { value: "boolean", label: "Boolean" },
  { value: "date", label: "Date/Time" },
];

const FORMAT_CAPABILITIES: Record<FileFormat, { local: boolean; clipboard: boolean; extension: string; mime: string }> = {
  CSV: { local: true, clipboard: true, extension: "csv", mime: "text/csv;charset=utf-8" },
  XML: { local: true, clipboard: true, extension: "xml", mime: "application/xml;charset=utf-8" },
  JSON: { local: true, clipboard: true, extension: "json", mime: "application/json" },
  Excel: { local: true, clipboard: false, extension: "xls", mime: "application/vnd.ms-excel" },
  ACCESS: { local: false, clipboard: false, extension: "accdb", mime: "application/octet-stream" },
};

const NEWLINE = "\n";
const CSV_BOM = String.fromCharCode(0xfeff);

const sanitizeFileName = (value: string) => {
  const fallback = "routing-group";
  const trimmed = value.trim();
  const cleaned = trimmed.replace(/[^a-zA-Z0-9_.-]+/g, "_");
  return cleaned.length > 0 ? cleaned.slice(0, 80) : fallback;
};

const csvEscape = (value: unknown) => {
  const text = value === null || value === undefined ? "" : String(value);
  if (/[",\n]/.test(text)) {
    return `"${text.replace(/"/g, '""')}"`;
  }
  return text;
};

const xmlEscape = (value: unknown) => {
  const text = value === null || value === undefined ? "" : String(value);
  return text
    .replace(/&/g, "&amp;")
    .replace(/</g, "&lt;")
    .replace(/>/g, "&gt;")
    .replace(/"/g, "&quot;")
    .replace(/'/g, "&apos;");
};

const cloneTimelineMetadata = (metadata?: TimelineStepMetadata | null): TimelineStepMetadata | null => {
  if (!metadata) {
    return null;
  }
  const sqlValues = metadata.sqlValues ? { ...metadata.sqlValues } : undefined;
  const extra = metadata.extra ? { ...metadata.extra } : undefined;
  return {
    ...metadata,
    sqlValues,
    extra,
  };
};

const createLocalMappingRow = (initial?: Partial<OutputMappingRow>): OutputMappingRow => ({
  id: initial?.id ?? "",
  source: initial?.source ?? "",
  mapped: initial?.mapped ?? initial?.source ?? "",
  type: initial?.type ?? "string",
  required: initial?.required ?? false,
  defaultValue: initial?.defaultValue ?? "",
});

export function RoutingGroupControls({ variant = "panel" }: RoutingGroupControlsProps = {}) {
  const [groupName, setGroupName] = useState("");
  const [groups, setGroups] = useState<RoutingGroupSummary[]>([]);
  const [listing, setListing] = useState(false);
  const [status, setStatus] = useState<{ variant: "success" | "error" | "info"; text: string } | null>(null);
  const [format, setFormat] = useState<FileFormat>("CSV");
  const [destination, setDestination] = useState<Destination>("server");
  const [loadId, setLoadId] = useState("");
  const [exporting, setExporting] = useState(false);
  const [pendingAction, setPendingAction] = useState<null | "server" | "interface">(null);
  const [confirmBusy, setConfirmBusy] = useState(false);

  const { data: workflowConfig } = useWorkflowConfig();
  const mappingRows = useWorkspaceStore((state) => state.outputMappings);
  const setOutputMappings = useWorkspaceStore((state) => state.setOutputMappings);
  const updateOutputMappings = useWorkspaceStore((state) => state.updateOutputMappings);
  const reorderOutputMappings = useWorkspaceStore((state) => state.reorderOutputMappings);
  const [selectedProfile, setSelectedProfile] = useState<string | null>(null);
  const [selectedColumns, setSelectedColumns] = useState<string[]>([]);
  const [selectedRoutingSet, setSelectedRoutingSet] = useState<string>("");
  const [selectedVariantCode, setSelectedVariantCode] = useState<string>("");
  const [selectedPrimaryRouting, setSelectedPrimaryRouting] = useState<string>("");
  const [selectedSecondaryRouting, setSelectedSecondaryRouting] = useState<string>("");

  const saving = useRoutingStore((state) => state.saving);
  const timeline = useRoutingStore((state) => state.timeline);
  const timelineLength = timeline.length;
  const erpRequired = useRoutingStore((state) => state.erpRequired);
  const setERPRequired = useRoutingStore((state) => state.setERPRequired);
  const sourceItemCodes = useRoutingStore((state) => state.sourceItemCodes);
  const activeGroupName = useRoutingStore((state) => state.activeGroupName);
  const routingMatrixDefinitions = useRoutingStore((state) => state.routingMatrixDefinitions);

  const { saveGroup, loadGroup, fetchGroups } = useRoutingGroups();

  const resolveRoutingSetCode = useCallback(
    (step: TimelineStep): string | null => step.routingSetCode ?? step.metadata?.routingSetCode ?? null,
    [],
  );
  const resolveVariantCode = useCallback(
    (step: TimelineStep): string | null => step.variantCode ?? step.metadata?.variantCode ?? null,
    [],
  );
  const resolvePrimaryRoutingCode = useCallback(
    (step: TimelineStep): string | null =>
      step.primaryRoutingCode ?? step.metadata?.primaryRoutingCode ?? null,
    [],
  );
  const resolveSecondaryRoutingCode = useCallback(
    (step: TimelineStep): string | null =>
      step.secondaryRoutingCode ?? step.metadata?.secondaryRoutingCode ?? null,
    [],
  );

  const refreshGroups = useCallback(async () => {
    setListing(true);
    try {
      const response = await fetchGroups({ limit: 20, offset: 0 });
      setGroups(response.items);
    } catch (error) {
      console.error("Failed to fetch routing groups", error);
      setStatus({ variant: "error", text: "그룹 목록을 불러오는 데 실패했습니다." });
    } finally {
      setListing(false);
    }
  }, [fetchGroups]);

  useEffect(() => {
    void refreshGroups();
  }, [refreshGroups]);

  useEffect(() => {
    let cancelled = false;
    async function syncErpOption() {
      try {
        const settings = await fetchWorkspaceSettings();
        if (cancelled) return;
        const erpEnabled = Boolean(
          (settings.options?.erp_interface as boolean | undefined) ??
            (settings.export?.erp_interface_enabled as boolean | undefined),
        );
        setERPRequired(erpEnabled);
      } catch (error) {
        console.warn("Failed to load ERP interface option", error);
      }
    }
    void syncErpOption();
    return () => {
      cancelled = true;
    };
  }, [setERPRequired]);

  useEffect(() => {
    if (!workflowConfig?.sql) {
      return;
    }
    const profiles = workflowConfig.sql.profiles ?? [];
    const activeName = workflowConfig.sql.active_profile || profiles[0]?.name || null;
    setSelectedProfile((prev) => prev ?? activeName);
  }, [workflowConfig?.sql]);

  useEffect(() => {
    if (!selectedProfile || !workflowConfig?.sql) {
      return;
    }
    if (mappingRows.length > 0) {
      return;
    }
    const profile = workflowConfig.sql.profiles.find((item) => item.name === selectedProfile);
    if (!profile) {
      return;
    }
    const rows = Object.entries(profile.mapping ?? {}).map(([source, target]) =>
      createLocalMappingRow({ source, mapped: target }),
    );
    if (rows.length > 0) {
      setOutputMappings(rows);
    }
  }, [selectedProfile, workflowConfig?.sql, mappingRows.length, setOutputMappings]);

  const collectItemCodes = useCallback(
    (steps?: TimelineStep[]): string[] => {
      const codes = new Set<string>();
      (steps ?? timeline).forEach((step) => {
        if (step.itemCode) {
          codes.add(step.itemCode);
        }
      });
      sourceItemCodes.forEach((code) => codes.add(code));
      return Array.from(codes);
    },
    [timeline, sourceItemCodes],
  );

  const handleProfileSelect = useCallback(
    (profileName: string) => {
      const normalized = profileName || null;
      setSelectedProfile(normalized);
      if (!workflowConfig?.sql || !normalized) {
        return;
      }
      const profile = workflowConfig.sql.profiles.find((item) => item.name === normalized);
      if (!profile) {
        return;
      }
    const rows = Object.entries(profile.mapping ?? {}).map(([source, target]) =>
      createLocalMappingRow({ source, mapped: target }),
    );
      setOutputMappings(rows);
    },
    [setOutputMappings, workflowConfig?.sql],
  );

  const handleAppendProfile = useCallback(() => {
    if (!selectedProfile || !workflowConfig?.sql) {
      return;
    }
    const profile = workflowConfig.sql.profiles.find((item) => item.name === selectedProfile);
    if (!profile) {
      return;
    }
    const entries = Object.entries(profile.mapping ?? {});
    if (entries.length === 0) {
      return;
    }
    updateOutputMappings((rows) => {
      const existing = new Set(rows.map((row) => row.source));
      const additions = entries
        .filter(([source]) => !existing.has(source))
        .map(([source, target]) => createLocalMappingRow({ source, mapped: target }));
      if (additions.length === 0) {
        return rows;
      }
      return [...rows, ...additions];
    });
  }, [selectedProfile, updateOutputMappings, workflowConfig?.sql]);

  const handleMappingRowChange = useCallback(
    (id: string, patch: Partial<OutputMappingRow>) => {
      updateOutputMappings((rows) => rows.map((row) => (row.id === id ? { ...row, ...patch } : row)));
    },
    [updateOutputMappings],
  );

  const handleRemoveMappingRow = useCallback(
    (id: string) => {
      updateOutputMappings((rows) => rows.filter((row) => row.id !== id));
    },
    [updateOutputMappings],
  );

  const handleAddMappingRow = useCallback(() => {
    const defaultSource =
      workflowConfig?.sql?.available_columns?.[0] ?? workflowConfig?.sql?.output_columns?.[0] ?? "";
    updateOutputMappings((rows) => [
      ...rows,
      createLocalMappingRow({ source: defaultSource, mapped: defaultSource }),
    ]);
  }, [updateOutputMappings, workflowConfig?.sql]);

  const handleAddSelectedColumns = useCallback(() => {
    if (selectedColumns.length === 0) {
      return;
    }
    updateOutputMappings((rows) => {
      const existing = new Set(rows.map((row) => row.source));
      const additions = selectedColumns
        .map((column) => column.trim())
        .filter((column) => column !== "" && !existing.has(column))
        .map((column) => createLocalMappingRow({ source: column, mapped: column }));
      if (additions.length === 0) {
        return rows;
      }
      return [...rows, ...additions];
    });
    setSelectedColumns([]);
  }, [selectedColumns, updateOutputMappings]);

  const handleMoveMappingRow = useCallback(
    (fromIndex: number, delta: number) => {
      const toIndex = fromIndex + delta;
      reorderOutputMappings(fromIndex, toIndex);
    },
    [reorderOutputMappings],
  );

  const handleColumnBatchChange = useCallback((event: ChangeEvent<HTMLSelectElement>) => {
    const options = Array.from(event.target.selectedOptions).map((option) => option.value);
    setSelectedColumns(options);
  }, []);

  const availableColumns = useMemo(() => {
    const candidates = workflowConfig?.sql?.available_columns ?? workflowConfig?.sql?.output_columns ?? [];
    return candidates;
  }, [workflowConfig?.sql]);

  const profileOptions = useMemo(() => {
    return (workflowConfig?.sql?.profiles ?? []).map((profile) => ({
      value: profile.name,
      label: profile.description ? `${profile.name} · ${profile.description}` : profile.name,
    }));
  }, [workflowConfig?.sql]);

  type RoutingMatrixCombo = {
    key: string;
    routingSetCode: string | null;
    variantCode: string | null;
    primaryRoutingCode: string | null;
    secondaryRoutingCode: string | null;
    count: number;
  };

  const timelineMatrixCombos = useMemo<RoutingMatrixCombo[]>(() => {
    const combos = new Map<string, RoutingMatrixCombo>();
    timeline.forEach((step) => {
      const routingSet = resolveRoutingSetCode(step);
      const variant = resolveVariantCode(step);
      const primary = resolvePrimaryRoutingCode(step);
      const secondary = resolveSecondaryRoutingCode(step);
      const key = [routingSet ?? "", variant ?? "", primary ?? "", secondary ?? ""].join("::");
      const existing = combos.get(key);
      if (existing) {
        existing.count += 1;
      } else {
        combos.set(key, {
          key,
          routingSetCode: routingSet,
          variantCode: variant,
          primaryRoutingCode: primary,
          secondaryRoutingCode: secondary,
          count: 1,
        });
      }
    });
    return Array.from(combos.values()).sort((a, b) => b.count - a.count || a.key.localeCompare(b.key));
  }, [
    resolvePrimaryRoutingCode,
    resolveRoutingSetCode,
    resolveSecondaryRoutingCode,
    resolveVariantCode,
    timeline,
  ]);

  const configuredMatrixCombos = useMemo<RoutingMatrixCombo[]>(() => {
    if (routingMatrixDefinitions.length === 0) {
      return [];
    }
    const combos = routingMatrixDefinitions.map((definition) => {
      let count = 0;
      timeline.forEach((step) => {
        const routingSet = resolveRoutingSetCode(step);
        const variant = resolveVariantCode(step);
        const primary = resolvePrimaryRoutingCode(step);
        const secondary = resolveSecondaryRoutingCode(step);
        if ((definition.routingSetCode ?? null) !== (routingSet ?? null)) {
          return;
        }
        if ((definition.variantCode ?? null) !== (variant ?? null)) {
          return;
        }
        if ((definition.primaryRoutingCode ?? null) !== (primary ?? null)) {
          return;
        }
        if ((definition.secondaryRoutingCode ?? null) !== (secondary ?? null)) {
          return;
        }
        count += 1;
      });
      return {
        key: definition.id,
        routingSetCode: definition.routingSetCode,
        variantCode: definition.variantCode,
        primaryRoutingCode: definition.primaryRoutingCode,
        secondaryRoutingCode: definition.secondaryRoutingCode,
        count,
      } satisfies RoutingMatrixCombo;
    });
    return combos.sort((a, b) => b.count - a.count || a.key.localeCompare(b.key));
  }, [
    resolvePrimaryRoutingCode,
    resolveRoutingSetCode,
    resolveSecondaryRoutingCode,
    resolveVariantCode,
    routingMatrixDefinitions,
    timeline,
  ]);

  const usingConfiguredMatrix = routingMatrixDefinitions.length > 0;

  const effectiveMatrixCombos = useMemo<RoutingMatrixCombo[]>(
    () => (usingConfiguredMatrix ? configuredMatrixCombos : timelineMatrixCombos),
    [configuredMatrixCombos, timelineMatrixCombos, usingConfiguredMatrix],
  );

  const routingSetOptions = useMemo(() => {
    const values = new Set<string>();
    effectiveMatrixCombos.forEach((combo) => {
      if (combo.routingSetCode) {
        values.add(combo.routingSetCode);
      }
    });
    return Array.from(values).sort();
  }, [effectiveMatrixCombos]);

  const variantOptions = useMemo(() => {
    const values = new Set<string>();
    effectiveMatrixCombos.forEach((combo) => {
      if (selectedRoutingSet && combo.routingSetCode !== selectedRoutingSet) {
        return;
      }
      if (combo.variantCode) {
        values.add(combo.variantCode);
      }
    });
    return Array.from(values).sort();
  }, [effectiveMatrixCombos, selectedRoutingSet]);

  const primaryRoutingOptions = useMemo(() => {
    const values = new Set<string>();
    effectiveMatrixCombos.forEach((combo) => {
      if (selectedRoutingSet && combo.routingSetCode !== selectedRoutingSet) {
        return;
      }
      if (selectedVariantCode && combo.variantCode !== selectedVariantCode) {
        return;
      }
      if (combo.primaryRoutingCode) {
        values.add(combo.primaryRoutingCode);
      }
    });
    return Array.from(values).sort();
  }, [effectiveMatrixCombos, selectedRoutingSet, selectedVariantCode]);

  const secondaryRoutingOptions = useMemo(() => {
    const values = new Set<string>();
    effectiveMatrixCombos.forEach((combo) => {
      if (selectedRoutingSet && combo.routingSetCode !== selectedRoutingSet) {
        return;
      }
      if (selectedVariantCode && combo.variantCode !== selectedVariantCode) {
        return;
      }
      if (selectedPrimaryRouting && combo.primaryRoutingCode !== selectedPrimaryRouting) {
        return;
      }
      if (combo.secondaryRoutingCode) {
        values.add(combo.secondaryRoutingCode);
      }
    });
    return Array.from(values).sort();
  }, [effectiveMatrixCombos, selectedPrimaryRouting, selectedRoutingSet, selectedVariantCode]);

  const routingMatrixOptions = effectiveMatrixCombos;
  const matrixSourceDescription = usingConfiguredMatrix
    ? "설정한 라우팅 행렬을 사용합니다."
    : "타임라인에서 자동 감지한 라우팅 행렬입니다.";
  const matrixEmptyMessage = usingConfiguredMatrix
    ? "구성된 라우팅 조합이 없습니다. 행을 추가해 주세요."
    : "타임라인에 라우팅 조합 정보가 없습니다.";

  useEffect(() => {
    setSelectedVariantCode("");
    setSelectedPrimaryRouting("");
    setSelectedSecondaryRouting("");
  }, [selectedRoutingSet]);

  useEffect(() => {
    setSelectedPrimaryRouting("");
    setSelectedSecondaryRouting("");
  }, [selectedVariantCode]);

  useEffect(() => {
    setSelectedSecondaryRouting("");
  }, [selectedPrimaryRouting]);

  const matrixFilter = useMemo(() => {
    const filter: {
      routingSetCode?: string | null;
      variantCode?: string | null;
      primaryRoutingCode?: string | null;
      secondaryRoutingCode?: string | null;
    } = {};
    if (selectedRoutingSet) {
      filter.routingSetCode = selectedRoutingSet;
    }
    if (selectedVariantCode) {
      filter.variantCode = selectedVariantCode;
    }
    if (selectedPrimaryRouting) {
      filter.primaryRoutingCode = selectedPrimaryRouting;
    }
    if (selectedSecondaryRouting) {
      filter.secondaryRoutingCode = selectedSecondaryRouting;
    }
    return Object.keys(filter).length > 0 ? filter : undefined;
  }, [selectedPrimaryRouting, selectedRoutingSet, selectedSecondaryRouting, selectedVariantCode]);

  const buildExportDataset = useCallback(
    (
      options?: {
        filter?: {
          routingSetCode?: string | null;
          variantCode?: string | null;
          primaryRoutingCode?: string | null;
          secondaryRoutingCode?: string | null;
        };
      },
    ) => {
      const normalizedName = groupName.trim() || activeGroupName || "routing-group";
      const generatedAt = new Date().toISOString();
      const aliasMap = workflowConfig?.sql?.column_aliases ?? {};
      const defaultColumns = workflowConfig?.sql?.output_columns ?? [];
      const matrixSource = usingConfiguredMatrix ? "configured" : "timeline";
      const matrixSummary = effectiveMatrixCombos.map((combo) => ({
        routing_set_code: combo.routingSetCode ?? null,
        variant_code: combo.variantCode ?? null,
        primary_routing_code: combo.primaryRoutingCode ?? null,
        secondary_routing_code: combo.secondaryRoutingCode ?? null,
        step_count: combo.count,
      }));
      const effectiveMappings =
        mappingRows.length > 0
          ? mappingRows
          : defaultColumns.map((column) =>
              createLocalMappingRow({ source: column, mapped: column }),
            );
      const normalizedMappings = effectiveMappings
        .map((mapping) => ({
          source: mapping.source.trim(),
          target: (mapping.mapped ?? mapping.source).trim(),
          type: mapping.type,
          required: mapping.required,
          defaultValue: mapping.defaultValue?.trim() ?? "",
        }))
        .filter((mapping) => mapping.target !== "" && (mapping.source !== "" || mapping.defaultValue !== ""));
      const fallbackColumns = [
        "ITEM_CD",
        "CANDIDATE_ID",
        "PROC_SEQ",
        "PROC_CD",
        "JOB_NM",
        "SETUP_TIME",
        "RUN_TIME",
        "WAIT_TIME",
        "ROUTING_SET_CODE",
        "ROUTING_VARIANT",
        "PRIMARY_ROUTING_CODE",
        "SECONDARY_ROUTING_CODE",
        "BRANCH_CODE",
        "BRANCH_LABEL",
        "BRANCH_PATH",
        "QUEUE_TIME",
        "MOVE_TIME",
      ];

      const filter = options?.filter;
      const matchesFilter = (step: TimelineStep): boolean => {
        if (!filter) {
          return true;
        }
        const metadata = step.metadata;
        const routingSet = step.routingSetCode ?? metadata?.routingSetCode ?? null;
        if (filter.routingSetCode && routingSet !== filter.routingSetCode) {
          return false;
        }
        const variant = step.variantCode ?? metadata?.variantCode ?? null;
        if (filter.variantCode && variant !== filter.variantCode) {
          return false;
        }
        const primary = step.primaryRoutingCode ?? metadata?.primaryRoutingCode ?? null;
        if (filter.primaryRoutingCode && primary !== filter.primaryRoutingCode) {
          return false;
        }
        const secondary = step.secondaryRoutingCode ?? metadata?.secondaryRoutingCode ?? null;
        if (filter.secondaryRoutingCode && secondary !== filter.secondaryRoutingCode) {
          return false;
        }
        return true;
      };

      const activeTimeline = filter ? timeline.filter(matchesFilter) : timeline;
      const columnAccumulator = new Set<string>();
      const stepEntries: Array<{
        sources: Record<string, unknown>;
        summary: { [key: string]: unknown };
      }> = [];

      activeTimeline.forEach((step, index) => {
        const metadata = cloneTimelineMetadata(step.metadata);
        const seq = index + 1;
        const routingSet = step.routingSetCode ?? metadata?.routingSetCode ?? null;
        const variant = step.variantCode ?? metadata?.variantCode ?? null;
        const primaryRouting = step.primaryRoutingCode ?? metadata?.primaryRoutingCode ?? null;
        const secondaryRouting = step.secondaryRoutingCode ?? metadata?.secondaryRoutingCode ?? null;
        const branchCode = step.branchCode ?? metadata?.branchCode ?? null;
        const branchLabel = step.branchLabel ?? metadata?.branchLabel ?? null;
        const branchPath = step.branchPath ?? metadata?.branchPath ?? null;
        const sqlValues = step.sqlValues ?? metadata?.sqlValues ?? null;
        if (metadata) {
          metadata.routingSetCode = routingSet ?? null;
          metadata.variantCode = variant ?? null;
          metadata.primaryRoutingCode = primaryRouting ?? null;
          metadata.secondaryRoutingCode = secondaryRouting ?? null;
          metadata.branchCode = branchCode ?? null;
          metadata.branchLabel = branchLabel ?? null;
          metadata.branchPath = branchPath ?? null;
          metadata.sqlValues = sqlValues ? { ...sqlValues } : metadata.sqlValues ?? null;
        }
        const resolvedSqlValues = sqlValues ? { ...sqlValues } : null;
        const summary = {
          seq,
          process_code: step.processCode,
          description: step.description ?? null,
          duration_min: step.runTime ?? metadata?.actualRunTime ?? metadata?.machineHours ?? null,
          setup_time: step.setupTime ?? metadata?.actualSetupTime ?? null,
          wait_time: step.waitTime ?? metadata?.queueTime ?? null,
          run_time: step.runTime ?? metadata?.actualRunTime ?? metadata?.machineHours ?? null,
          queue_time: metadata?.queueTime ?? null,
          move_time: metadata?.moveTime ?? null,
          item_code: step.itemCode ?? null,
          candidate_id: step.candidateId ?? null,
          routing_set_code: routingSet ?? null,
          variant_code: variant ?? null,
          primary_routing_code: primaryRouting ?? null,
          secondary_routing_code: secondaryRouting ?? null,
          branch_code: branchCode ?? null,
          branch_label: branchLabel ?? null,
          branch_path: branchPath ?? null,
          sql_values: resolvedSqlValues,
          metadata,
        };
        const sources: Record<string, unknown> = {};
        const register = (key: string, value: unknown) => {
          const normalizedKey = key.trim();
          if (!normalizedKey) {
            return;
          }
          columnAccumulator.add(normalizedKey);
          if (value === undefined || value === null || value === "") {
            return;
          }
          if (!(normalizedKey in sources)) {
            sources[normalizedKey] = value;
          }
        };
        register("SEQ", seq);
        register("PROC_SEQ", seq);
        register("PROC_CD", step.processCode);
        register("PROC_DESC", step.description ?? null);
        register("ITEM_CD", step.itemCode ?? null);
        register("CANDIDATE_ID", step.candidateId ?? null);
        if (step.setupTime != null) register("SETUP_TIME", step.setupTime);
        if (step.runTime != null) register("RUN_TIME", step.runTime);
        if (step.waitTime != null) register("WAIT_TIME", step.waitTime);
        if (routingSet) register("ROUTING_SET_CODE", routingSet);
        if (variant) register("ROUTING_VARIANT", variant);
        if (primaryRouting) register("PRIMARY_ROUTING_CODE", primaryRouting);
        if (secondaryRouting) register("SECONDARY_ROUTING_CODE", secondaryRouting);
        if (branchCode) register("BRANCH_CODE", branchCode);
        if (branchLabel) register("BRANCH_LABEL", branchLabel);
        if (branchPath) register("BRANCH_PATH", branchPath);
        if (metadata) {
          register("QUEUE_TIME", metadata.queueTime ?? null);
          register("MOVE_TIME", metadata.moveTime ?? null);
          register("MACH_WORKED_HOURS", metadata.machineHours ?? null);
          register("ACT_SETUP_TIME", metadata.actualSetupTime ?? null);
          register("ACT_RUN_TIME", metadata.actualRunTime ?? null);
          register("MFG_LT", metadata.leadTime ?? null);
          register("RUN_TIME_QTY", metadata.runTimeQuantity ?? null);
          register("RUN_TIME_UNIT", metadata.runTimeUnit ?? null);
          register("INSIDE_FLAG", metadata.insideFlag ?? null);
          register("RES_CD", metadata.resourceCode ?? null);
          register("RES_DIS", metadata.resourceName ?? null);
          register("TIME_UNIT", metadata.timeUnit ?? null);
          register("MILESTONE_FLG", metadata.milestoneFlag ?? null);
          register("INSP_FLG", metadata.inspectionFlag ?? null);
          if (metadata.sqlValues) {
            Object.entries(metadata.sqlValues).forEach(([key, value]) => register(key, value));
          }
          if (metadata.extra) {
            Object.entries(metadata.extra).forEach(([key, value]) => register(key, value));
          }
        }
        if (resolvedSqlValues) {
          Object.entries(resolvedSqlValues).forEach(([key, value]) => register(key, value));
        }
        stepEntries.push({ sources, summary });
      });

      const targetColumnCandidates =
        normalizedMappings.length > 0
          ? normalizedMappings.map((mapping) => mapping.target)
          : defaultColumns;
      const targetColumns = Array.from(
        new Set(
          [...targetColumnCandidates, ...fallbackColumns, ...Array.from(columnAccumulator)]
            .map((column) => column.trim())
            .filter(Boolean),
        ),
      );
      if (targetColumns.length === 0) {
        targetColumns.push(...fallbackColumns);
      }

      const mappingLookup = new Map(
        normalizedMappings.map((mapping) => [mapping.target, mapping] as const),
      );

      const resolveValue = (column: string, sources: Record<string, unknown>): unknown => {
        const direct =
          sources[column] ?? sources[column.toUpperCase()] ?? sources[column.toLowerCase()];
        if (direct !== undefined && direct !== null) {
          return direct;
        }
        const aliasKey =
          aliasMap[column] ?? aliasMap[column.toUpperCase()] ?? aliasMap[column.toLowerCase()];
        if (aliasKey) {
          const aliasValue =
            sources[aliasKey] ??
            sources[aliasKey.toUpperCase()] ??
            sources[aliasKey.toLowerCase()] ??
            null;
          if (aliasValue !== undefined && aliasValue !== null) {
            return aliasValue;
          }
        }
        const mapping =
          mappingLookup.get(column) ??
          mappingLookup.get(column.toUpperCase()) ??
          mappingLookup.get(column.toLowerCase());
        if (mapping && mapping.defaultValue !== "") {
          return mapping.defaultValue;
        }
        return null;
      };

      const rows = stepEntries.map(({ sources }) => {
        const row: Record<string, unknown> = {};
        targetColumns.forEach((column) => {
          row[column] = resolveValue(column, sources);
        });
        return row;
      });
      const steps = stepEntries.map(({ summary }) => summary);

      return {
        groupName: normalizedName,
        generatedAt,
        steps,
        itemCodes: collectItemCodes(activeTimeline),
        erpRequired,
        rows,
        columns: targetColumns,
        profile: selectedProfile,
        mappings: normalizedMappings,
<<<<<<< HEAD
        matrix: matrixSummary,
        matrixSource,
      };
    }, [
      groupName,
      activeGroupName,
      workflowConfig?.sql,
      mappingRows,
      timeline,
      collectItemCodes,
      erpRequired,
      selectedProfile,
      effectiveMatrixCombos,
      usingConfiguredMatrix,
    ]);
=======
      };
  }, [
    groupName,
    activeGroupName,
    workflowConfig?.sql,
    mappingRows,
    timeline,
    collectItemCodes,
    erpRequired,
    selectedProfile,
  ]);
>>>>>>> 0aaaa9a0

  const datasetPreview = useMemo(
    () => buildExportDataset(matrixFilter ? { filter: matrixFilter } : undefined),
    [buildExportDataset, matrixFilter],
  );
  const previewRowLimit = 8;
  const previewRows = useMemo(
    () => datasetPreview.rows.slice(0, previewRowLimit),
    [datasetPreview.rows],
  );
  const buildExportContent = useCallback(
    (targetFormat: FileFormat, dataset: ReturnType<typeof buildExportDataset>) => {
      const columns = dataset.columns ?? [];
      switch (targetFormat) {
        case "CSV": {
          const header = columns.join(",");
          const lines = dataset.rows.map((row) =>
            columns.map((column) => csvEscape(row[column])).join(","),
          );
          const content = CSV_BOM + [header, ...lines].join(NEWLINE);
          return { content, extension: FORMAT_CAPABILITIES.CSV.extension, mime: FORMAT_CAPABILITIES.CSV.mime };
        }
        case "JSON": {
          const content = JSON.stringify(
            {
              group: dataset.groupName,
              generated_at: dataset.generatedAt,
              erp_required: dataset.erpRequired,
              item_codes: dataset.itemCodes,
              columns,
              rows: dataset.rows,
              steps: dataset.steps,
              profile: dataset.profile,
              mappings: dataset.mappings,
              routing_matrix: dataset.matrix,
              matrix_source: dataset.matrixSource,
            },
            null,
            2,
          );
          return { content, extension: FORMAT_CAPABILITIES.JSON.extension, mime: FORMAT_CAPABILITIES.JSON.mime };
        }
        case "XML": {
          const rows = dataset.rows
            .map((row, index) => {
              const cells = columns
                .map((column) => `    <${column}>${xmlEscape(row[column])}</${column}>`)
                .join(NEWLINE);
              return [`  <row index="${index + 1}">`, cells, "  </row>"].join(NEWLINE);
            })
            .join(NEWLINE);
          const content =
            `<?xml version="1.0" encoding="UTF-8"?>
` +
            `<routingGroup name="${xmlEscape(dataset.groupName)}" generated="${dataset.generatedAt}" erpRequired="${dataset.erpRequired}">
` +
            `${rows}${NEWLINE}</routingGroup>`;
          return { content, extension: FORMAT_CAPABILITIES.XML.extension, mime: FORMAT_CAPABILITIES.XML.mime };
        }
        case "Excel": {
          const header = `<tr>${columns.map((column) => `<th>${xmlEscape(column)}</th>`).join("")}</tr>`;
          const rows = dataset.rows
            .map(
              (row) =>
                `<tr>${columns.map((column) => `<td>${xmlEscape(row[column])}</td>`).join("")}</tr>`,
            )
            .join("");
          const content =
            '<!DOCTYPE html><html><head><meta charset="UTF-8" /></head><body>' +
            `<table border="1">${header}${rows}</table>` +
            '</body></html>';
          return { content, extension: FORMAT_CAPABILITIES.Excel.extension, mime: FORMAT_CAPABILITIES.Excel.mime };
        }
        case "ACCESS":
        default:
          throw new Error("Unsupported export format for direct download.");
      }
    },
    [],
  );

  const executeServerSave = useCallback(
    async ({
      groupNameOverride,
      metadata,
      reason,
    }: {
      groupNameOverride?: string;
      metadata?: Record<string, unknown>;
      reason?: string;
    }): Promise<boolean> => {
      const targetName = (groupNameOverride ?? groupName).trim();
      if (!targetName) {
        setStatus({ variant: "error", text: "그룹 이름을 입력해 주세요." });
        return false;
      }
      if (timelineLength === 0) {
        setStatus({ variant: "error", text: "타임라인에 단계를 추가해 주세요." });
        return false;
      }

      const dataset = buildExportDataset();
      const metadataPayload = {
        format,
        destination: "server" as const,
        item_codes: dataset.itemCodes,
        step_count: dataset.steps.length,
        routing_matrix: dataset.matrix,
        matrix_source: dataset.matrixSource,
        ...metadata,
      };

      setStatus(null);
      const result = await saveGroup({ groupName: targetName, metadata: metadataPayload });
      if (!result.ok) {
        setStatus({ variant: "error", text: result.message });
        return false;
      }

      setGroupName(targetName);
      void refreshGroups();

      if (!erpRequired || !result.response) {
        setStatus({ variant: "success", text: result.message });
        return true;
      }

      try {
        const interfaceResponse = await triggerRoutingInterface({
          groupId: result.response.group_id,
          reason: reason ?? "save",
        });
        const parts: string[] = [];
        if (interfaceResponse.message) {
          parts.push(interfaceResponse.message);
        }
        if (interfaceResponse.erp_path) {
          parts.push(`ERP 파일: ${interfaceResponse.erp_path}`);
        }
        const interfaceStatus = parts.length > 0 ? parts.join(" · ") : "ERP 인터페이스가 완료되었습니다.";
        setStatus({ variant: "success", text: `${result.message} ${interfaceStatus}`.trim() });
        return true;
      } catch (error) {
        let message = "ERP 인터페이스 요청에 실패했습니다.";
        if (axios.isAxiosError(error)) {
          const detail = error.response?.data?.detail;
          if (typeof detail === "string") {
            message = `ERP 인터페이스 요청에 실패했습니다: ${detail}`;
          } else if (detail) {
            message = `ERP 인터페이스 요청에 실패했습니다: ${JSON.stringify(detail)}`;
          } else if (error.message) {
            message = `ERP 인터페이스 요청에 실패했습니다: ${error.message}`;
          }
        } else if (error instanceof Error) {
          message = `ERP 인터페이스 요청에 실패했습니다: ${error.message}`;
        }
        setStatus({ variant: "error", text: message });
        return false;
      }
    },
    [
      buildExportDataset,
      format,
      groupName,
      refreshGroups,
      saveGroup,
      timelineLength,
      erpRequired,
      setGroupName,
      setStatus,
      triggerRoutingInterface,
    ],
  );

  const handleServerSave = useCallback(
    async (overrides?: { groupName?: string; metadata?: Record<string, unknown> }) => {
      const triggerReason =
        overrides?.metadata && typeof overrides.metadata.trigger === "string"
          ? String(overrides.metadata.trigger)
          : "save";
      return executeServerSave({
        groupNameOverride: overrides?.groupName,
        metadata: overrides?.metadata ?? undefined,
        reason: triggerReason,
      });
    },
    [executeServerSave],
  );

  const performInterface = useCallback(async () => {
    if (!erpRequired) {
      setStatus({ variant: "info", text: "옵션 메뉴에서 ERP 인터페이스를 활성화해 주세요." });
      return false;
    }
    const ok = await executeServerSave({ metadata: { trigger: "interface" }, reason: "interface" });
    if (ok) {
      postUiAudit({
        action: "ui.routing.interface",
        username: "codex",
        payload: {
          format,
          step_count: timelineLength,
        },
      }).catch(() => undefined);
    }
    return ok;
  }, [erpRequired, executeServerSave, format, timelineLength]);

  const capability = FORMAT_CAPABILITIES[format];
  const localSupported = capability.local;
  const clipboardSupported = capability.clipboard;
  const disabledSave = saving || exporting || timelineLength === 0;

  const formatLabel = useMemo(() => `${format} × ${destination.toUpperCase()}`, [format, destination]);

  const confirmationContent = useMemo(() => {
    if (pendingAction === "server") {
      return {
        title: "ERP 저장을 진행할까요?",
        description: `선택한 설정(${formatLabel})으로 서버에 저장하면 ERP 인터페이스용 데이터가 갱신됩니다. 계속 진행하시겠습니까?`,
        confirmLabel: "ERP로 저장",
      } as const;
    }
    if (pendingAction === "interface") {
      return {
        title: "ERP 인터페이스 전송",
        description: "ERP 인터페이스로 즉시 전송합니다. 최근 저장 내용을 기준으로 라우팅이 배포됩니다.",
        confirmLabel: "인터페이스 실행",
      } as const;
    }
    return null;
  }, [formatLabel, pendingAction]);

  const dismissConfirmation = useCallback(() => {
    if (confirmBusy) {
      return;
    }
    setPendingAction(null);
  }, [confirmBusy]);

  const confirmPendingAction = useCallback(async () => {
    if (!pendingAction) {
      return;
    }
    setConfirmBusy(true);
    try {
      if (pendingAction === "server") {
        await handleServerSave();
      } else {
        await performInterface();
      }
    } finally {
      setConfirmBusy(false);
      setPendingAction(null);
    }
  }, [handleServerSave, pendingAction, performInterface]);

  const handleLoad = async (groupId: string) => {
    const result = await loadGroup(groupId);
    setStatus({ variant: result.ok ? "success" : "error", text: result.message });
    if (result.ok) {
      setGroupName(result.detail?.group_name ?? groupName);
    }
  };

  const handleManualLoad = async () => {
    const trimmed = loadId.trim();
    if (!trimmed) {
      setStatus({ variant: "error", text: "불러올 그룹 ID를 입력해 주세요." });
      return;
    }
    await handleLoad(trimmed);
  };

  const handleFormatSelect = (next: FileFormat) => {
    setFormat(next);
    if (next === "ACCESS") {
      setDestination("server");
      return;
    }
    if (!FORMAT_CAPABILITIES[next].local && destination === "local") {
      setDestination("server");
    }
    if (!FORMAT_CAPABILITIES[next].clipboard && destination === "clipboard") {
      setDestination("server");
    }
  };

  const isDestinationDisabled = (value: Destination) => {
    if (format === "ACCESS" && value !== "server") {
      return true;
    }
    if (value === "local" && !localSupported) {
      return true;
    }
    if (value === "clipboard" && !clipboardSupported) {
      return true;
    }
    return false;
  };

  const handleLocalExport = async (): Promise<boolean> => {
    if (!localSupported) {
      setStatus({ variant: "info", text: `${format} 형식은 로컬 저장을 지원하지 않습니다.` });
      return false;
    }
    if (timelineLength === 0) {
      setStatus({ variant: "error", text: "타임라인에 단계를 추가해 주세요." });
      return false;
    }
    try {
      setExporting(true);
      setStatus(null);
      const dataset = buildExportDataset();
      const { content, extension, mime } = buildExportContent(format === "ACCESS" ? "CSV" : format, dataset);
      const fileBase = sanitizeFileName(dataset.groupName);
      const stamp = dataset.generatedAt.replace(/[:.]/g, "-");
      const fileName = `${fileBase}-${stamp}.${extension}`;
      const blob = new Blob([content], { type: mime });
      const url = URL.createObjectURL(blob);
      const link = document.createElement("a");
      link.href = url;
      link.download = fileName;
      document.body.appendChild(link);
      link.click();
      document.body.removeChild(link);
      URL.revokeObjectURL(url);
      setStatus({ variant: "success", text: `${fileName} 로 저장했습니다.` });
      postUiAudit({
        action: "ui.routing.export.local",
        username: "codex",
        payload: {
          format,
          destination: "local",
          file_name: fileName,
          step_count: dataset.steps.length,
        },
      }).catch(() => undefined);
      return true;
    } catch (error) {
      console.error("Local export failed", error);
      setStatus({ variant: "error", text: "로컬 저장에 실패했습니다." });
      return false;
    } finally {
      setExporting(false);
    }
  };

  const handleClipboardExport = async (): Promise<boolean> => {
    if (!clipboardSupported) {
      setStatus({ variant: "info", text: `${format} 형식은 클립보드 복사를 지원하지 않습니다.` });
      return false;
    }
    if (typeof navigator === "undefined" || !navigator.clipboard?.writeText) {
      setStatus({ variant: "error", text: "이 브라우저에서는 클립보드 복사를 지원하지 않습니다." });
      return false;
    }
    if (timelineLength === 0) {
      setStatus({ variant: "error", text: "타임라인에 단계를 추가해 주세요." });
      return false;
    }
    try {
      setExporting(true);
      setStatus(null);
      const dataset = buildExportDataset();
      const targetFormat = format === "Excel" ? "CSV" : format;
      const { content } = buildExportContent(targetFormat, dataset);
      await navigator.clipboard.writeText(content);
      setStatus({ variant: "success", text: `${format} 데이터를 클립보드에 복사했습니다.` });
      postUiAudit({
        action: "ui.routing.export.clipboard",
        username: "codex",
        payload: {
          format,
          step_count: dataset.steps.length,
        },
      }).catch(() => undefined);
      return true;
    } catch (error) {
      console.error("Clipboard export failed", error);
      setStatus({ variant: "error", text: "클립보드 복사에 실패했습니다." });
      return false;
    } finally {
      setExporting(false);
    }
  };

  const handleSave = async () => {
    if (destination === "local") {
      await handleLocalExport();
      return;
    }
    if (destination === "clipboard") {
      await handleClipboardExport();
      return;
    }
    if (format === "ACCESS" && !erpRequired) {
      setStatus({ variant: "info", text: "ACCESS 저장은 ERP 인터페이스 옵션을 ON 해야 합니다." });
      return;
    }
    if (destination === "server" && (erpRequired || format === "ACCESS")) {
      setPendingAction("server");
      return;
    }
    await handleServerSave();
  };

  const handleInterface = () => {
    if (!erpRequired) {
      setStatus({ variant: "info", text: "옵션 메뉴에서 ERP 인터페이스를 활성화해 주세요." });
      return;
    }
    setPendingAction("interface");
  };

  const content = (
    <div className="routing-save-panel__content">
      <div className="form-field">
        <label htmlFor="routing-group-name">그룹 이름</label>
        <input
          id="routing-group-name"
          type="text"
          value={groupName}
          onChange={(event) => setGroupName(event.target.value)}
          placeholder="예: PRECISION-LINE-A"
        />
      </div>

      <button type="button" className="primary-button" onClick={handleSave} disabled={disabledSave}>
        <Save size={16} />
        {saving || exporting ? "처리 중..." : "저장"}
      </button>

      <p
        style={{
          marginTop: "0.25rem",
          fontSize: "0.85rem",
          color: "var(--text-muted)",
        }}
      >
        선택한 형식·위치: {formatLabel}
      </p>

      <div className="form-field">
        <label>저장 형식</label>
        <div className="save-options">
          {FILE_FORMATS.map((value) => (
            <button
              key={value}
              type="button"
              onClick={() => handleFormatSelect(value)}
              className={`save-options__chip${format === value ? " is-active" : ""}`}
            >
              {value}
            </button>
          ))}
        </div>
      </div>

      <div className="form-field">
        <label>저장 위치</label>
        <div className="destination-toggle">
          {DESTINATION_OPTIONS.map((option) => (
            <button
              key={option.value}
              type="button"
              onClick={() => {
                if (isDestinationDisabled(option.value)) {
                  setStatus({ variant: "info", text: `${format} 형식은 ${option.label} 저장을 지원하지 않습니다.` });
                  return;
                }
                setDestination(option.value);
              }}
              className={`destination-toggle__chip${destination === option.value ? " is-active" : ""}`}
              disabled={isDestinationDisabled(option.value)}
            >
              {option.label}
            </button>
          ))}
        </div>
      </div>

  <div className="form-field">
    <label htmlFor="routing-sql-profile">SQL 출력 프로파일</label>
    <div className="profile-select" style={{ display: "flex", flexDirection: "column", gap: "0.5rem" }}>
      <select
        id="routing-sql-profile"
        value={selectedProfile ?? ""}
        onChange={(event) => handleProfileSelect(event.target.value)}
        disabled={profileOptions.length === 0}
      >
        <option value="">프로파일 선택</option>
        {profileOptions.map((option) => (
          <option key={option.value} value={option.value}>
            {option.label}
          </option>
        ))}
      </select>
      <div style={{ display: "flex", gap: "0.5rem", flexWrap: "wrap" }}>
        <button type="button" className="secondary-button" onClick={() => handleAddMappingRow()}>
          단일 행 추가
        </button>
        <button
          type="button"
          className="secondary-button"
          onClick={() => handleAppendProfile()}
          disabled={!selectedProfile || profileOptions.length === 0}
        >
          템플릿 추가
        </button>
      </div>
    </div>
    {profileOptions.length === 0 ? (
      <p className="empty-hint" style={{ marginTop: "0.35rem" }}>
        저장된 프로파일이 없습니다. 매핑 추가 버튼으로 직접 구성하세요.
      </p>
    ) : null}
      </div>

  <div className="form-field">
    <label>컬럼 매핑</label>
    <div
      style={{
        display: "flex",
        gap: "1rem",
        alignItems: "flex-start",
        flexWrap: "wrap",
        marginBottom: "0.75rem",
      }}
    >
      <div style={{ minWidth: "220px", flexGrow: 1 }}>
        <label
          htmlFor="mapping-column-selector"
          style={{ display: "block", fontSize: "0.85rem", color: "var(--text-muted)", marginBottom: "0.25rem" }}
        >
          선택하여 행으로 추가할 SQL 컬럼
        </label>
        <select
          id="mapping-column-selector"
          multiple
          size={Math.min(Math.max(availableColumns.length, 4), 12)}
          value={selectedColumns}
          onChange={handleColumnBatchChange}
          style={{ width: "100%", minHeight: "8rem" }}
        >
          {availableColumns.map((column) => (
            <option key={column} value={column}>
              {column}
            </option>
          ))}
        </select>
      </div>
      <div style={{ display: "flex", flexDirection: "column", gap: "0.5rem" }}>
        <button
          type="button"
          className="secondary-button"
          onClick={() => handleAddSelectedColumns()}
          disabled={selectedColumns.length === 0}
        >
          선택 열 추가
        </button>
        <button type="button" className="secondary-button" onClick={() => handleAddMappingRow()}>
          빈 행 추가
        </button>
      </div>
    </div>
    {mappingRows.length === 0 ? (
      <p className="empty-hint">
        출력할 컬럼을 설정해 주세요. 프로파일을 선택하거나 “매핑 추가” 버튼으로 직접 구성할 수 있습니다.
      </p>
    ) : (
          <div className="mapping-table">
            <table>
              <thead>
                <tr>
                  <th style={{ width: "26%" }}>소스 컬럼</th>
                  <th style={{ width: "26%" }}>대상 컬럼</th>
                  <th style={{ width: "18%" }}>기본값</th>
                  <th style={{ width: "12%" }}>타입</th>
                  <th style={{ width: "8%" }}>필수</th>
                  <th style={{ width: "10%" }} aria-label="행 작업">&nbsp;</th>
                </tr>
              </thead>
              <tbody>
                {mappingRows.map((row, index) => {
                  const sourceValue = row.source ?? "";
                  const sourceOptions = availableColumns.includes(sourceValue)
                    ? availableColumns
                    : [sourceValue, ...availableColumns];
                  return (
                    <tr key={row.id}>
                      <td>
                        <select
                          value={sourceValue}
                          onChange={(event) => handleMappingRowChange(row.id, { source: event.target.value })}
                        >
                          {sourceOptions.map((column) => (
                            <option key={column} value={column}>
                              {column}
                            </option>
                          ))}
                        </select>
                      </td>
                      <td>
                        <input
                          type="text"
                          value={row.mapped ?? ""}
                          onChange={(event) => handleMappingRowChange(row.id, { mapped: event.target.value })}
                          placeholder={sourceValue}
                        />
                      </td>
                      <td>
                        <input
                          type="text"
                          value={row.defaultValue ?? ""}
                          onChange={(event) =>
                            handleMappingRowChange(row.id, { defaultValue: event.target.value })
                          }
                          placeholder="고정값"
                        />
                      </td>
                      <td>
                        <select
                          value={row.type || "string"}
                          onChange={(event) => handleMappingRowChange(row.id, { type: event.target.value })}
                        >
                          {COLUMN_TYPE_OPTIONS.map((option) => (
                            <option key={option.value} value={option.value}>
                              {option.label}
                            </option>
                          ))}
                        </select>
                      </td>
                      <td style={{ textAlign: "center" }}>
                        <input
                          type="checkbox"
                          checked={Boolean(row.required)}
                          onChange={(event) => handleMappingRowChange(row.id, { required: event.target.checked })}
                        />
                      </td>
                      <td className="mapping-actions">
                        <button
                          type="button"
                          className="icon-button"
                          onClick={() => handleMoveMappingRow(index, -1)}
                          disabled={index === 0}
                          aria-label="위로 이동"
                        >
                          ↑
                        </button>
                        <button
                          type="button"
                          className="icon-button"
                          onClick={() => handleMoveMappingRow(index, 1)}
                          disabled={index === mappingRows.length - 1}
                          aria-label="아래로 이동"
                        >
                          ↓
                        </button>
                        <button
                          type="button"
                          className="icon-button icon-button--danger"
                          onClick={() => handleRemoveMappingRow(row.id)}
                          aria-label="행 삭제"
                        >
                          ✕
                        </button>
                      </td>
                    </tr>
                  );
                })}
              </tbody>
            </table>
          </div>
    )}
  </div>

  <div className="form-field">
    <label>주/부라우팅 조합 선택</label>
    <div
      style={{
        display: "grid",
        gridTemplateColumns: "repeat(auto-fit, minmax(160px, 1fr))",
        gap: "0.5rem",
      }}
    >
      <select value={selectedRoutingSet} onChange={(event) => setSelectedRoutingSet(event.target.value)}>
        <option value="">전체 주라우팅</option>
        {routingSetOptions.map((value) => (
          <option key={value} value={value}>
            {value}
          </option>
        ))}
      </select>
      <select value={selectedVariantCode} onChange={(event) => setSelectedVariantCode(event.target.value)}>
        <option value="">전체 Variant</option>
        {variantOptions.map((value) => (
          <option key={value} value={value}>
            {value}
          </option>
        ))}
      </select>
      <select value={selectedPrimaryRouting} onChange={(event) => setSelectedPrimaryRouting(event.target.value)}>
        <option value="">전체 주라우팅 코드</option>
        {primaryRoutingOptions.map((value) => (
          <option key={value} value={value}>
            {value}
          </option>
        ))}
      </select>
      <select value={selectedSecondaryRouting} onChange={(event) => setSelectedSecondaryRouting(event.target.value)}>
        <option value="">전체 부라우팅 코드</option>
        {secondaryRoutingOptions.map((value) => (
          <option key={value} value={value}>
            {value}
          </option>
        ))}
      </select>
    </div>
    <p className="empty-hint" style={{ marginTop: "0.5rem" }}>
      {matrixSourceDescription}
    </p>
    {routingMatrixOptions.length === 0 ? (
      <p className="empty-hint" style={{ marginTop: "0.5rem" }}>
        {matrixEmptyMessage}
      </p>
    ) : (
      <ul
        style={{
          marginTop: "0.5rem",
          paddingLeft: "1.25rem",
          fontSize: "0.85rem",
          color: "var(--text-muted)",
          maxHeight: "6.5rem",
          overflowY: "auto",
        }}
      >
        {routingMatrixOptions.slice(0, 5).map((combo) => (
          <li key={combo.key}>
            {(combo.routingSetCode ?? "기본")}
            {" / "}
            {(combo.variantCode ?? "-")}
            {" / "}
            {(combo.primaryRoutingCode ?? "-")}
            {" / "}
            {(combo.secondaryRoutingCode ?? "-")}
            {` · ${combo.count}단계`}
          </li>
        ))}
        {routingMatrixOptions.length > 5 ? (
          <li>...외 {routingMatrixOptions.length - 5}개 조합</li>
        ) : null}
      </ul>
    )}
  </div>

  <div className="form-field">
    <label>SQL 행렬 미리보기</label>
    {datasetPreview.rows.length === 0 ? (
      <p className="empty-hint">선택한 조건에 해당하는 데이터가 없습니다.</p>
    ) : (
      <div className="mapping-table mapping-table--preview">
        <table>
          <thead>
            <tr>
              {datasetPreview.columns.map((column) => (
                <th key={column}>{column}</th>
              ))}
            </tr>
          </thead>
          <tbody>
            {previewRows.map((row, rowIndex) => (
              <tr key={`preview-${rowIndex}`}>
                {datasetPreview.columns.map((column) => {
                  const value = row[column];
                  return <td key={`${column}-${rowIndex}`}>{value == null ? "" : String(value)}</td>;
                })}
              </tr>
            ))}
          </tbody>
        </table>
      </div>
    )}
    {datasetPreview.rows.length > previewRowLimit ? (
      <p className="empty-hint" style={{ marginTop: "0.5rem" }}>
        총 {datasetPreview.rows.length}행 중 상위 {previewRowLimit}행을 표시합니다.
      </p>
    ) : null}
  </div>

  <button
    id={ROUTING_SAVE_CONTROL_IDS.primary}
    type="button"
    className="primary-button"
    onClick={handleSave}
        disabled={disabledSave}
      >
        <Save size={16} />
        {saving || exporting ? "처리 중..." : `저장 (${formatLabel})`}
      </button>

      <div className="save-shortcuts">
        <span
          style={{
            display: "block",
            marginBottom: "0.4rem",
            fontSize: "0.85rem",
            color: "var(--text-muted)",
          }}
        >
          빠른 다운로드 / 업로드
        </span>
        <button
          id={ROUTING_SAVE_CONTROL_IDS.localShortcut}
          type="button"
          className="save-shortcuts__btn"
          onClick={() => void handleLocalExport()}
          disabled={disabledSave || destination !== "local" || !localSupported}
        >
          <Download size={14} /> 로컬 저장
        </button>
        <button
          id={ROUTING_SAVE_CONTROL_IDS.clipboardShortcut}
          type="button"
          className="save-shortcuts__btn"
          onClick={() => void handleClipboardExport()}
          disabled={disabledSave || destination !== "clipboard" || !clipboardSupported}
        >
          <Upload size={14} /> 클립보드
        </button>
      </div>

      <button
        id={ROUTING_SAVE_CONTROL_IDS.interface}
        type="button"
        className="interface-button"
        onClick={() => void handleInterface()}
        disabled={!erpRequired || disabledSave}
      >
        <Settings size={16} /> INTERFACE
        {!erpRequired ? <span className="interface-button__badge">옵션 OFF</span> : null}
      </button>

      <div className="form-divider" aria-hidden />

      <div className="form-field">
        <label htmlFor="routing-load-id">그룹 ID 불러오기</label>
        <div className="input-with-button">
          <input
            id="routing-load-id"
            type="text"
            value={loadId}
            onChange={(event) => setLoadId(event.target.value)}
            placeholder="UUID 또는 별칭"
          />
          <button type="button" onClick={() => void handleManualLoad()} disabled={saving}>
            불러오기
          </button>
        </div>
      </div>

      {status ? <div className={`form-status form-status--${status.variant}`}>{status.text}</div> : null}

      <div className="group-list">
        <div className="group-list__header">
          <h3>최근 저장 그룹</h3>
          <button type="button" onClick={() => void refreshGroups()} disabled={listing}>
            {listing ? "불러오는 중..." : "새로고침"}
          </button>
        </div>
        {groups.length === 0 ? (
          <p className="group-list__empty">저장된 그룹이 없습니다.</p>
        ) : (
          <ul>
            {groups.map((group) => (
              <li key={group.group_id} className="group-list__item">
                <div className="group-list__meta">
                  <strong>{group.group_name}</strong>
                  <span className="group-list__id">ID: {group.group_id}</span>
                  <span>단계 {group.step_count} · 버전 {group.version}</span>
                  <span className="group-list__time">{new Date(group.updated_at).toLocaleString()}</span>
                </div>
                <button type="button" onClick={() => void handleLoad(group.group_id)} disabled={saving}>
                  불러오기
                </button>
              </li>
            ))}
          </ul>
        )}
      </div>

      <footer className="routing-save-panel__footnote">
        <Play size={14} /> ERP 인터페이스는 옵션 메뉴에서 활성화한 후 사용할 수 있습니다.
      </footer>
    </div>
  );

  const confirmationModal = (
    <ConfirmationModal
      open={Boolean(confirmationContent)}
      title={confirmationContent?.title ?? ""}
      description={confirmationContent?.description ?? ""}
      confirmLabel={confirmationContent?.confirmLabel ?? "확인"}
      busy={confirmBusy}
      onCancel={dismissConfirmation}
      onConfirm={() => void confirmPendingAction()}
    />
  );

  if (variant === "panel") {
    return (
      <section className="panel-card interactive-card routing-save-panel">
        <header className="panel-header">
          <div>
            <h2 className="panel-title">그룹 저장 및 인터페이스</h2>
            <p className="panel-subtitle">Recommended routing을 그룹으로 저장하고 ERP 인터페이스 옵션을 관리합니다.</p>
          </div>
        </header>
        {content}
        {confirmationModal}
      </section>
    );
  }

  return (
    <div className="routing-save-panel routing-save-panel--embedded">
      {content}
      {confirmationModal}
    </div>
  );
}<|MERGE_RESOLUTION|>--- conflicted
+++ resolved
@@ -916,7 +916,6 @@
         columns: targetColumns,
         profile: selectedProfile,
         mappings: normalizedMappings,
-<<<<<<< HEAD
         matrix: matrixSummary,
         matrixSource,
       };
@@ -932,7 +931,6 @@
       effectiveMatrixCombos,
       usingConfiguredMatrix,
     ]);
-=======
       };
   }, [
     groupName,
@@ -944,7 +942,6 @@
     erpRequired,
     selectedProfile,
   ]);
->>>>>>> 0aaaa9a0
 
   const datasetPreview = useMemo(
     () => buildExportDataset(matrixFilter ? { filter: matrixFilter } : undefined),
