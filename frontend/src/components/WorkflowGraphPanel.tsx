--- conflicted
+++ resolved
@@ -8,12 +8,9 @@
   WorkflowGraphNode,
 } from "@app-types/workflow";
 import { useWorkflowConfig } from "@hooks/useWorkflowConfig";
-<<<<<<< HEAD
 import { useCallback, useEffect, useMemo, useState } from "react";
 import { ExternalLink } from "lucide-react";
-=======
 import { Fragment, useCallback, useEffect, useMemo, useState } from "react";
->>>>>>> e82bb8e0
 import ReactFlow, {
   Background,
   Controls,
@@ -416,7 +413,6 @@
             닫기
           </button>
         </header>
-<<<<<<< HEAD
         <div className="max-h-[60vh] overflow-y-auto pr-2">
           <div className="flex flex-col gap-6 md:grid md:grid-cols-[minmax(0,1fr)_260px] md:items-start md:gap-6">
             <div className="space-y-6">
@@ -426,7 +422,6 @@
                   <label className="space-y-2 text-sm">
                     <span className="text-slate-300">레이블</span>
                     <input
-=======
         <div className="blueprint-modal__content">
           <section className="space-y-3">
             <h3 className="text-lg font-semibold text-sky-200">기본 정보</h3>
@@ -434,7 +429,6 @@
               <label className="space-y-2 text-sm">
                 <span className="text-slate-300">레이블</span>
                 <input
->>>>>>> e82bb8e0
                   type="text"
                   value={form.label}
                   onChange={(event) => onChange({ ...form, label: event.target.value })}
@@ -1257,7 +1251,6 @@
         };
       }
 
-<<<<<<< HEAD
       await saveConfig(payload);
       let codeResponse: WorkflowCodeSyncResponse | null = null;
       try {
@@ -1283,7 +1276,6 @@
       });
 
       setStatusMessage(null);
-=======
       const response = await saveConfig(payload);
       if (response.graph?.nodes) {
         setGraphNodes(response.graph.nodes);
@@ -1294,7 +1286,6 @@
         setGraphEdges(response.graph.edges);
       }
       setStatusMessage(`${formState.label} 설정을 저장했습니다.`);
->>>>>>> e82bb8e0
       setSelectedNode(null);
     } catch (error) {
       console.error(error);
