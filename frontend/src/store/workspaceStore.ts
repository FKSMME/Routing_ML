--- conflicted
+++ resolved
@@ -72,12 +72,8 @@
   featureWeights: FeatureWeightState;
   exportProfile: ExportProfileState;
   erpInterfaceEnabled: boolean;
-<<<<<<< HEAD
   referenceMatrixColumns: ReferenceMatrixColumnKey[];
-=======
-  outputMappings: OutputMappingRow[];
->>>>>>> 0ec0994c
-  setLayout: (layout: LayoutMode) => void;
+ (layout: LayoutMode) => void;
   setActiveMenu: (menu: NavigationKey) => void;
   updateItemCodes: (codes: string[]) => void;
   updateTopK: (value: number) => void;
@@ -93,15 +89,13 @@
   setErpInterfaceEnabled: (enabled: boolean) => void;
   markExportSynced: () => void;
   applyPredictionResponse: (response: PredictionResponse) => void;
-<<<<<<< HEAD
   setReferenceMatrixColumns: (columns: Array<string | ReferenceMatrixColumnKey>) => void;
-=======
   setOutputMappings: (rows: OutputMappingRow[]) => void;
   updateOutputMappings: (updater: (rows: OutputMappingRow[]) => OutputMappingRow[]) => void;
   reorderOutputMappings: (fromIndex: number, toIndex: number) => void;
   clearOutputMappings: () => void;
   saveRouting: () => RoutingSaveState;
->>>>>>> 0ec0994c
+
 }
 
 const DEFAULT_PROFILES: FeatureProfileSummary[] = [
@@ -181,11 +175,8 @@
     lastSyncAt: undefined,
   },
   erpInterfaceEnabled: useRoutingStore.getState().erpRequired,
-<<<<<<< HEAD
   referenceMatrixColumns: [...DEFAULT_REFERENCE_MATRIX_COLUMNS],
-=======
   outputMappings: [],
->>>>>>> 0ec0994c
   setLayout: (layout) => set({ layout }),
   setActiveMenu: (menu) => set({ activeMenu: menu }),
   updateItemCodes: (codes) =>
@@ -299,7 +290,6 @@
         lastSyncAt: nowIsoString(),
       },
     })),
-<<<<<<< HEAD
   setReferenceMatrixColumns: (columns) =>
     set((state) => {
       const nextColumns = normalizeReferenceMatrixColumns(columns);
@@ -313,7 +303,6 @@
       useRoutingStore.getState().hydrateReferenceMatrixColumns(nextColumns);
       return { referenceMatrixColumns: nextColumns };
     }),
-=======
   setOutputMappings: (rows) =>
     set({
       outputMappings: rows.map((row) => ({
@@ -368,7 +357,6 @@
       columnMappings,
     };
   },
->>>>>>> 0ec0994c
   applyPredictionResponse: (response) => {
     useRoutingStore.getState().loadRecommendations(response);
     const generatedAt = response.metrics.generated_at ?? nowIsoString();
