--- conflicted
+++ resolved
@@ -20,12 +20,9 @@
 import { OptionsWorkspace } from "@components/workspaces/OptionsWorkspace";
 import { TrainingStatusWorkspace } from "@components/workspaces/TrainingStatusWorkspace";
 import { usePredictRoutings } from "@hooks/usePredictRoutings";
-<<<<<<< HEAD
 import { useResponsiveNav } from "@hooks/useResponsiveNav";
 import { useRoutingStore } from "@store/routingStore";
-=======
 import { useRoutingStore, type RoutingProductTab } from "@store/routingStore";
->>>>>>> d2722759
 import { useWorkspaceStore } from "@store/workspaceStore";
 import { BarChart3, Database, FileOutput, Menu, Route, Settings, Workflow } from "lucide-react";
 import { useEffect } from "react";
