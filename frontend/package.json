--- conflicted
+++ resolved
@@ -25,11 +25,8 @@
     "zustand": "^5.0.8"
   },
   "devDependencies": {
-<<<<<<< HEAD
     "@playwright/test": "^1.55.1",
-=======
     "@playwright/test": "^1.42.1",
->>>>>>> cf1b89e4
     "@testing-library/react": "^14.2.1",
     "@types/node": "^20.11.17",
     "@types/react": "^18.2.25",
