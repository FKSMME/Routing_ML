"""FastAPI 백엔드 설정 모듈."""
from __future__ import annotations

from functools import lru_cache
from pathlib import Path
from typing import Dict, List, Optional

from pydantic import BaseSettings, Field, validator


class Settings(BaseSettings):
    """환경 변수 기반 설정."""

    model_directory: Optional[Path] = Field(
        default=None,
        description="비상시 수동 지정할 모델 경로",
        env=("MODEL_DIRECTORY_OVERRIDE", "MODEL_DIRECTORY"),
    )
    model_registry_path: Path = Field(
        default=Path("models/registry.db"),
        description="모델 레지스트리 SQLite 파일 경로",
    )
    default_top_k: int = Field(default=10, ge=1, le=50)
    default_similarity_threshold: float = Field(default=0.8, ge=0.0, le=1.0)

    enable_candidate_persistence: bool = Field(default=True)
    candidate_store_dir: Path = Field(default=Path("logs/candidates"))
    allowed_origins: List[str] = Field(default_factory=lambda: ["*"])


    sql_table_candidates: str = Field(default="routing_candidates")
    sql_table_operations: str = Field(default="routing_candidate_operations")
    sql_preview_row_limit: int = Field(default=20, ge=1, le=500)

    rsl_database_url: str = Field(default="sqlite:///logs/rsl_store.db")


    # Windows 인증/LDAP 설정
    windows_auth_enabled: bool = Field(default=True)
    windows_domain: Optional[str] = Field(default=None, description="기본 Windows 도메인")
    windows_ldap_server: Optional[str] = Field(default=None, description="LDAP 서버 호스트 혹은 URI")
    windows_ldap_port: int = Field(default=636, ge=1, le=65535)
    windows_ldap_use_ssl: bool = Field(default=True)
    windows_ldap_verify_cert: bool = Field(default=True)
    windows_ldap_search_base: Optional[str] = Field(default=None)
    windows_auth_timeout: float = Field(default=5.0, gt=0)
    windows_fallback_users: Dict[str, str] = Field(default_factory=dict, description="SHA-256 해시 기반 폴백 사용자")

    audit_log_dir: Path = Field(default=Path("logs/audit"))
    session_ttl_seconds: int = Field(default=3600, ge=300)

    class Config:
        env_prefix = "ROUTING_ML_"
        env_file = ".env"
        env_file_encoding = "utf-8"

    @validator("model_directory", "candidate_store_dir", "audit_log_dir", "model_registry_path", pre=True)
    def _expand_path(cls, value: Optional[Path | str]) -> Optional[Path]:  # noqa: N805
        if value is None:
            return None
        return Path(value).expanduser().resolve()

    @validator("candidate_store_dir", "audit_log_dir")
    def _ensure_dir(cls, value: Path) -> Path:  # noqa: N805
        value.mkdir(parents=True, exist_ok=True)
        return value

    @validator("rsl_database_url")
    def _prepare_rsl_path(cls, value: str) -> str:  # noqa: N805
        if value.startswith("sqlite:///"):
            path = Path(value.replace("sqlite:///", "", 1)).expanduser().resolve()
            path.parent.mkdir(parents=True, exist_ok=True)
            return f"sqlite:///{path}"
<<<<<<< HEAD
=======

    @validator("model_directory", always=True)
    def _validate_override(cls, value: Optional[Path]) -> Optional[Path]:  # noqa: N805
        if value is None:
            return None

    @validator("model_directory")
    def _ensure_manifest(cls, value: Path) -> Path:  # noqa: N805
        try:
            if value.exists():
                if value.is_dir():
                    from models.manifest import write_manifest

                    write_manifest(value, strict=False)
                elif value.suffix.lower() == ".json" and value.parent.exists():
                    from models.manifest import write_manifest

                    write_manifest(value.parent, strict=False)
        except Exception:
            # 설정 로딩 시 매니페스트 생성 실패는 무시하고 런타임에서 처리
            pass


>>>>>>> 9de662b8
        return value


@lru_cache
def get_settings() -> Settings:
    """싱글톤 설정 객체 반환."""

    return Settings()


__all__ = ["Settings", "get_settings"]<|MERGE_RESOLUTION|>--- conflicted
+++ resolved
@@ -71,8 +71,7 @@
             path = Path(value.replace("sqlite:///", "", 1)).expanduser().resolve()
             path.parent.mkdir(parents=True, exist_ok=True)
             return f"sqlite:///{path}"
-<<<<<<< HEAD
-=======
+
 
     @validator("model_directory", always=True)
     def _validate_override(cls, value: Optional[Path]) -> Optional[Path]:  # noqa: N805
@@ -96,7 +95,6 @@
             pass
 
 
->>>>>>> 9de662b8
         return value
 
 
