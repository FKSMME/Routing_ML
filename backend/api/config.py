--- conflicted
+++ resolved
@@ -19,13 +19,12 @@
     candidate_store_dir: Path = Field(default=Path("logs/candidates"))
     allowed_origins: List[str] = Field(default_factory=lambda: ["*"])
 
-<<<<<<< HEAD
+
     sql_table_candidates: str = Field(default="routing_candidates")
     sql_table_operations: str = Field(default="routing_candidate_operations")
     sql_preview_row_limit: int = Field(default=20, ge=1, le=500)
 
-=======
->>>>>>> 2153931d
+
     # Windows 인증/LDAP 설정
     windows_auth_enabled: bool = Field(default=True)
     windows_domain: Optional[str] = Field(default=None, description="기본 Windows 도메인")
