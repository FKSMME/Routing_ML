"""워크플로우 그래프 및 런타임 설정 API."""
from __future__ import annotations

from datetime import datetime

from fastapi import APIRouter, Depends, HTTPException, status

from backend.api.config import get_settings
from backend.api.schemas import (
    AuthenticatedUser,
    PowerQueryProfileModel,
    PredictorRuntimeModel,
    SQLConfigModel,
    TrainerRuntimeModel,
    WorkflowConfigPatch,
    WorkflowConfigResponse,
    WorkflowGraphEdge,
    WorkflowGraphModel,
    WorkflowGraphNode,
)
from backend.api.security import require_auth
from backend.predictor_ml import apply_runtime_config as apply_predictor_runtime_config
from backend.trainer_ml import apply_trainer_runtime_config
from common.config_store import (
    PowerQueryProfile,
    PredictorRuntimeConfig,
    SQLColumnConfig,
    TrainerRuntimeConfig,
    WorkflowGraphConfig,
    workflow_config_store,
)
from common.sql_schema import DEFAULT_SQL_OUTPUT_COLUMNS, ensure_default_aliases
from common.logger import get_logger

router = APIRouter(prefix="/api/workflow", tags=["workflow-graph"])
logger = get_logger("api.workflow")
settings = get_settings()
audit_logger = get_logger("workflow.audit", log_dir=settings.audit_log_dir, use_json=True)


def _build_response(snapshot: dict) -> WorkflowConfigResponse:
    graph_cfg = WorkflowGraphConfig.from_dict(snapshot.get("graph", {}))
    trainer_cfg = TrainerRuntimeConfig.from_dict(snapshot.get("trainer", {}))
    predictor_cfg = PredictorRuntimeConfig.from_dict(snapshot.get("predictor", {}))
    sql_cfg = SQLColumnConfig.from_dict(snapshot.get("sql", {}))

    return WorkflowConfigResponse(
        graph=WorkflowGraphModel(
            nodes=[WorkflowGraphNode(**node) for node in graph_cfg.nodes],
            edges=[WorkflowGraphEdge(**edge) for edge in graph_cfg.edges],
            design_refs=graph_cfg.design_refs,
            last_saved=graph_cfg.last_saved,
        ),
        trainer=TrainerRuntimeModel(**trainer_cfg.to_dict()),
        predictor=PredictorRuntimeModel(**predictor_cfg.to_dict()),
        sql=SQLConfigModel(
            output_columns=sql_cfg.output_columns,
            column_aliases=sql_cfg.column_aliases,
            available_columns=sql_cfg.available_columns,
            profiles=[PowerQueryProfileModel(**profile.to_dict()) for profile in sql_cfg.profiles],
            active_profile=sql_cfg.active_profile,
        ),
        updated_at=snapshot.get("updated_at", datetime.utcnow().isoformat()),
    )


@router.get("/graph", response_model=WorkflowConfigResponse)
async def get_workflow_graph(
    current_user: AuthenticatedUser = Depends(require_auth),
) -> WorkflowConfigResponse:
    """현재 워크플로우 그래프 및 런타임 설정을 반환한다."""

    snapshot = workflow_config_store.load()
    audit_logger.info(
        "workflow.graph.read",
        extra={"username": current_user.username},
    )
    return _build_response(snapshot)


@router.patch("/graph", response_model=WorkflowConfigResponse)
async def patch_workflow_graph(
    payload: WorkflowConfigPatch,
    current_user: AuthenticatedUser = Depends(require_auth),
) -> WorkflowConfigResponse:
    """워크플로우 그래프와 런타임 설정을 갱신한다."""

    if payload is None or payload.dict(exclude_unset=True) == {}:
        raise HTTPException(status_code=status.HTTP_400_BAD_REQUEST, detail="업데이트할 항목이 없습니다")

    snapshot = workflow_config_store.load()

    if payload.graph is not None:
        graph_cfg = WorkflowGraphConfig.from_dict(snapshot.get("graph", {}))
        if payload.graph.nodes is not None:
            graph_cfg.nodes = [node.dict() for node in payload.graph.nodes]
        if payload.graph.edges is not None:
            graph_cfg.edges = [edge.dict() for edge in payload.graph.edges]
        if payload.graph.design_refs is not None:
            graph_cfg.design_refs = payload.graph.design_refs
        graph_cfg.last_saved = datetime.utcnow().isoformat()
        snapshot = workflow_config_store.update_graph(graph_cfg)
        logger.info(
            "워크플로우 그래프 업데이트",
            extra={
                "username": current_user.username,
                "nodes": len(graph_cfg.nodes),
                "edges": len(graph_cfg.edges),
            },
        )

    if payload.trainer is not None:
        trainer_cfg = TrainerRuntimeConfig.from_dict(snapshot.get("trainer", {}))
        if payload.trainer.similarity_threshold is not None:
            trainer_cfg.similarity_threshold = payload.trainer.similarity_threshold
        if payload.trainer.trim_std_enabled is not None:
            trainer_cfg.trim_std_enabled = payload.trainer.trim_std_enabled
        if payload.trainer.trim_lower_percent is not None:
            trainer_cfg.trim_lower_percent = payload.trainer.trim_lower_percent
        if payload.trainer.trim_upper_percent is not None:
            trainer_cfg.trim_upper_percent = payload.trainer.trim_upper_percent
        snapshot = workflow_config_store.update_trainer_runtime(trainer_cfg)
        apply_trainer_runtime_config(trainer_cfg)
        logger.info("트레이너 런타임 설정 저장", extra={"username": current_user.username})

    if payload.predictor is not None:
        predictor_cfg = PredictorRuntimeConfig.from_dict(snapshot.get("predictor", {}))
        if payload.predictor.similarity_high_threshold is not None:
            predictor_cfg.similarity_high_threshold = payload.predictor.similarity_high_threshold
        if payload.predictor.max_routing_variants is not None:
            predictor_cfg.max_routing_variants = payload.predictor.max_routing_variants
        if payload.predictor.trim_std_enabled is not None:
            predictor_cfg.trim_std_enabled = payload.predictor.trim_std_enabled
        if payload.predictor.trim_lower_percent is not None:
            predictor_cfg.trim_lower_percent = payload.predictor.trim_lower_percent
        if payload.predictor.trim_upper_percent is not None:
            predictor_cfg.trim_upper_percent = payload.predictor.trim_upper_percent
        snapshot = workflow_config_store.update_predictor_runtime(predictor_cfg)
        apply_predictor_runtime_config(predictor_cfg)
        logger.info("예측기 런타임 설정 저장", extra={"username": current_user.username})

    if payload.sql is not None:
        sql_cfg = SQLColumnConfig.from_dict(snapshot.get("sql", {}))
        allowed_columns = set(DEFAULT_SQL_OUTPUT_COLUMNS)

        if payload.sql.available_columns is not None:
            invalid_columns = sorted(set(payload.sql.available_columns) - allowed_columns)
            if invalid_columns:
                message = "허용되지 않은 컬럼이 포함되어 있습니다: " + ", ".join(invalid_columns)
                logger.warning("SQL available_columns 검증 실패", extra={"invalid_columns": invalid_columns, "username": current_user.username})
                raise HTTPException(status_code=status.HTTP_400_BAD_REQUEST, detail=message)
            sql_cfg.available_columns = payload.sql.available_columns

        if payload.sql.output_columns is not None:
            available_set = set(sql_cfg.available_columns)
            invalid_outputs = [col for col in payload.sql.output_columns if col not in available_set]
            if invalid_outputs:
                message = "output_columns에 허용되지 않은 컬럼이 포함되어 있습니다: " + ", ".join(sorted(invalid_outputs))
                logger.warning("SQL output_columns 검증 실패", extra={"invalid_columns": invalid_outputs, "username": current_user.username})
                raise HTTPException(status_code=status.HTTP_400_BAD_REQUEST, detail=message)
            sql_cfg.output_columns = payload.sql.output_columns

        if payload.sql.column_aliases is not None:
            alias_targets = list(payload.sql.column_aliases.values())
            invalid_aliases = [alias for alias in alias_targets if alias not in allowed_columns]
            if invalid_aliases:
                message = "column_aliases가 허용되지 않은 컬럼을 참조합니다: " + ", ".join(sorted(invalid_aliases))
                logger.warning("SQL column_aliases 검증 실패", extra={"invalid_columns": invalid_aliases, "username": current_user.username})
                raise HTTPException(status_code=status.HTTP_400_BAD_REQUEST, detail=message)
            sql_cfg.column_aliases = ensure_default_aliases(payload.sql.column_aliases)

        if payload.sql.profiles is not None:
            sql_cfg.profiles = [
                PowerQueryProfile(name=profile.name, description=profile.description, mapping=profile.mapping)
                for profile in payload.sql.profiles
            ]
        if payload.sql.active_profile is not None:
            sql_cfg.active_profile = payload.sql.active_profile
<<<<<<< HEAD

        try:
            sql_cfg.validate_columns(list(DEFAULT_SQL_OUTPUT_COLUMNS))
        except ValueError as exc:
            logger.warning(
                "SQL 설정 검증 실패",
                extra={"error": str(exc), "username": current_user.username},
            )
            raise HTTPException(status_code=status.HTTP_400_BAD_REQUEST, detail=str(exc)) from exc

=======
>>>>>>> 2153931d
        snapshot = workflow_config_store.update_sql_column_config(sql_cfg)
        logger.info(
            "SQL 컬럼 매핑 업데이트",
            extra={
                "username": current_user.username,
                "active_profile": sql_cfg.active_profile,
            },
        )

    audit_logger.info(
        "workflow.graph.patch",
        extra={"username": current_user.username, "updated_keys": list(payload.dict(exclude_none=True).keys())},
    )
    return _build_response(snapshot)


__all__ = ["router"]<|MERGE_RESOLUTION|>--- conflicted
+++ resolved
@@ -176,8 +176,6 @@
             ]
         if payload.sql.active_profile is not None:
             sql_cfg.active_profile = payload.sql.active_profile
-<<<<<<< HEAD
-
         try:
             sql_cfg.validate_columns(list(DEFAULT_SQL_OUTPUT_COLUMNS))
         except ValueError as exc:
@@ -187,8 +185,7 @@
             )
             raise HTTPException(status_code=status.HTTP_400_BAD_REQUEST, detail=str(exc)) from exc
 
-=======
->>>>>>> 2153931d
+
         snapshot = workflow_config_store.update_sql_column_config(sql_cfg)
         logger.info(
             "SQL 컬럼 매핑 업데이트",
