"""학습 오케스트레이션 서비스."""
from __future__ import annotations

import json
import threading
import time
from dataclasses import dataclass, field
from datetime import datetime
from pathlib import Path
from typing import Any, Dict, Optional

import pandas as pd

from backend.api.config import get_settings
from backend.maintenance.model_registry import register_version
from backend.trainer_ml import train_model_with_ml_improved
from common.config_store import workflow_config_store
from common.logger import get_logger
from models.manifest import write_manifest

performance_logger = get_logger("training.performance", log_dir=Path("logs/performance"))
logger = get_logger("api.training")


@dataclass
class TrainingStatus:
    job_id: Optional[str] = None
    status: str = "idle"
    started_at: Optional[str] = None
    finished_at: Optional[str] = None
    progress: int = 0
    message: Optional[str] = None
    version_path: Optional[str] = None
    metrics: Dict[str, Any] = field(default_factory=dict)

    def to_dict(self) -> Dict[str, Any]:
        return {
            "job_id": self.job_id,
            "status": self.status,
            "started_at": self.started_at,
            "finished_at": self.finished_at,
            "progress": self.progress,
            "message": self.message,
            "version_path": self.version_path,
            "metrics": self.metrics,
        }


class TrainingService:
    """모델 학습 실행/상태 관리."""

    def __init__(self) -> None:
        self._lock = threading.RLock()
        self._status = TrainingStatus()
        self._thread: Optional[threading.Thread] = None

    def get_status(self) -> Dict[str, Any]:
        with self._lock:
            return self._status.to_dict()

    def start_training(
        self,
        *,
        requested_by: str,
        version_label: Optional[str] = None,
        projector_metadata: Optional[list[str]] = None,
        dry_run: bool = False,
    ) -> Dict[str, Any]:
        with self._lock:
            if self._status.status == "running":
                raise RuntimeError("이미 학습 작업이 실행 중입니다")

            job_id = datetime.utcnow().strftime("train-%Y%m%d%H%M%S")
            self._status = TrainingStatus(
                job_id=job_id,
                status="running",
                started_at=datetime.utcnow().isoformat(),
                progress=1,
                message="데이터 소스 초기화 중",
            )

            self._thread = threading.Thread(
                target=self._run_training,
                kwargs={
                    "job_id": job_id,
                    "requested_by": requested_by,
                    "version_label": version_label,
                    "projector_metadata": projector_metadata,
                    "dry_run": dry_run,
                },
                daemon=True,
            )
            self._thread.start()
            logger.info("학습 작업 시작", extra={"job_id": job_id, "requested_by": requested_by})
            return self._status.to_dict()

    def _run_training(
        self,
        *,
        job_id: str,
        requested_by: str,
        version_label: Optional[str],
        projector_metadata: Optional[list[str]],
        dry_run: bool,
    ) -> None:
        start_time = time.time()
        version_time = datetime.utcnow().strftime("%Y%m%d%H%M%S")
        version_name = version_label or f"version_{version_time}"
        version_dir = Path("models") / version_name
        version_dir.mkdir(parents=True, exist_ok=True)

        data_cfg = workflow_config_store.get_data_source_config()
        viz_cfg = workflow_config_store.get_visualization_config()

        meta = {
            "job_id": job_id,
            "requested_by": requested_by,
            "started_at": datetime.utcnow().isoformat(),
            "data_source": data_cfg.to_dict(),
            "visualization": viz_cfg.to_dict(),
            "dry_run": dry_run,
        }
        (version_dir / "training_request.json").write_text(
            json.dumps(meta, ensure_ascii=False, indent=2),
            encoding="utf-8",
        )

        settings = get_settings()

        try:
            self._update_status(progress=10, message="데이터 로딩 준비")
            dataset = self._load_dataset(data_cfg)
            sample_count = len(dataset)
            self._update_status(progress=30, message=f"샘플 {sample_count}건 전처리")

            if dry_run:
                time.sleep(1.0)
                trained = None
            else:
                trained = train_model_with_ml_improved(
                    dataset,
                    save_dir=version_dir,
                    export_tb_projector=True,
                    projector_metadata_cols=projector_metadata or viz_cfg.projector_metadata_columns,
                )

            duration = time.time() - start_time
            completed_at = datetime.utcnow()
            metrics = {
                "duration_sec": round(duration, 2),
                "samples": sample_count,
                "dry_run": dry_run,
                "saved_dir": str(version_dir),
            }
            self._update_status(
                status="completed",
                progress=100,
                message="모델 학습 완료",
                version_path=str(version_dir),
                metrics=metrics,
            )
            performance_logger.info(
                "training.completed",
                extra={"job_id": job_id, **metrics},
            )
            (version_dir / "training_metrics.json").write_text(
                json.dumps(metrics, ensure_ascii=False, indent=2),
                encoding="utf-8",
            )
<<<<<<< HEAD
            manifest_path = version_dir / "manifest.json"
            manifest_payload = {
                "version": version_name,
                "job_id": job_id,
                "requested_by": requested_by,
                "started_at": meta["started_at"],
                "completed_at": completed_at.isoformat(),
                "artifacts": {
                    "metrics": str((version_dir / "training_metrics.json").resolve()),
                },
                "metrics": metrics,
            }
            manifest_path.write_text(
                json.dumps(manifest_payload, ensure_ascii=False, indent=2),
                encoding="utf-8",
            )
            if not dry_run:
                try:
                    register_version(
                        db_path=settings.model_registry_path,
                        version_name=version_name,
                        artifact_dir=version_dir.resolve(),
                        manifest_path=manifest_path.resolve(),
                        requested_by=requested_by,
                        trained_at=completed_at,
                    )
                except Exception as registry_error:  # pragma: no cover - 관측 목적
                    logger.exception(
                        "모델 레지스트리 업데이트 실패", extra={"job_id": job_id, "error": str(registry_error)}
                    )
=======

            try:
                manifest_path = write_manifest(version_dir, strict=not dry_run)
                logger.info("매니페스트 생성 완료", extra={"job_id": job_id, "manifest": str(manifest_path)})
            except Exception as exc:
                logger.error("매니페스트 생성 실패", extra={"job_id": job_id, "error": str(exc)})

>>>>>>> 90f93cd1
            if trained is None:
                logger.info("학습 드라이런 완료", extra={"job_id": job_id})
            else:
                logger.info("학습 완료", extra={"job_id": job_id, "duration": duration})
        except Exception as exc:  # pragma: no cover - 런타임 실패 보호
            logger.exception("학습 작업 실패", extra={"job_id": job_id})
            performance_logger.error("training.failed", extra={"job_id": job_id, "error": str(exc)})
            self._update_status(status="failed", progress=100, message=str(exc))
        finally:
            with self._lock:
                self._thread = None

    def _load_dataset(self, data_cfg) -> pd.DataFrame:
        access_path = Path(data_cfg.access_path)
        if access_path.exists():
            if access_path.suffix.lower() == ".csv":
                return pd.read_csv(access_path)
            if access_path.suffix.lower() == ".parquet":
                return pd.read_parquet(access_path)
        # Access 혹은 미지원 포맷일 경우 빈 데이터프레임 생성
        columns = ["ITEM_CD", "ITEM_NM"]
        columns.extend(data_cfg.column_overrides.get("features", []))
        return pd.DataFrame(columns=columns)

    def _update_status(
        self,
        *,
        status: Optional[str] = None,
        progress: Optional[int] = None,
        message: Optional[str] = None,
        version_path: Optional[str] = None,
        metrics: Optional[Dict[str, Any]] = None,
    ) -> None:
        with self._lock:
            if status:
                self._status.status = status
            if progress is not None:
                self._status.progress = progress
            if message:
                self._status.message = message
            if version_path:
                self._status.version_path = version_path
            if metrics:
                self._status.metrics = metrics
            if status in {"failed", "completed"}:
                self._status.finished_at = datetime.utcnow().isoformat()


training_service = TrainingService()

__all__ = ["training_service", "TrainingService", "TrainingStatus"]<|MERGE_RESOLUTION|>--- conflicted
+++ resolved
@@ -167,7 +167,6 @@
                 json.dumps(metrics, ensure_ascii=False, indent=2),
                 encoding="utf-8",
             )
-<<<<<<< HEAD
             manifest_path = version_dir / "manifest.json"
             manifest_payload = {
                 "version": version_name,
@@ -198,7 +197,7 @@
                     logger.exception(
                         "모델 레지스트리 업데이트 실패", extra={"job_id": job_id, "error": str(registry_error)}
                     )
-=======
+
 
             try:
                 manifest_path = write_manifest(version_dir, strict=not dry_run)
@@ -206,7 +205,7 @@
             except Exception as exc:
                 logger.error("매니페스트 생성 실패", extra={"job_id": job_id, "error": str(exc)})
 
->>>>>>> 90f93cd1
+
             if trained is None:
                 logger.info("학습 드라이런 완료", extra={"job_id": job_id})
             else:
