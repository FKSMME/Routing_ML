--- conflicted
+++ resolved
@@ -2,7 +2,7 @@
 from __future__ import annotations
 
 import json
-<<<<<<< HEAD
+
 import shutil
 import sys
 import threading
@@ -10,13 +10,13 @@
 from datetime import datetime
 from pathlib import Path
 from typing import TYPE_CHECKING, Any, Dict, List, Optional
-=======
+
 import threading
 import time
 from datetime import datetime, timezone
 from pathlib import Path
 from typing import Any, Dict, Optional, TYPE_CHECKING
->>>>>>> 3b1b3916
+
 
 import pandas as pd
 
@@ -37,7 +37,6 @@
 )
 from models.manifest import write_manifest
 
-<<<<<<< HEAD
 if TYPE_CHECKING:
     from backend import trainer_ml
 
@@ -64,7 +63,7 @@
     if name == "TRAINER_RUNTIME_SETTINGS":
         return _get_trainer_module().TRAINER_RUNTIME_SETTINGS
     raise AttributeError(name)
-=======
+
 from backend.maintenance.model_registry import list_versions, register_version
 from common.config_store import workflow_config_store
 
@@ -97,7 +96,7 @@
     from backend.trainer_ml import TRAINER_RUNTIME_SETTINGS
 
     return TRAINER_RUNTIME_SETTINGS
->>>>>>> 3b1b3916
+
 
 
 class TrainingService:
@@ -105,15 +104,15 @@
 
     def __init__(self, *, status_path: Optional[Path] = None) -> None:
         self._status_path = status_path or DEFAULT_STATUS_PATH
-<<<<<<< HEAD
+
         settings = get_settings()
         self._registry_path = settings.model_registry_path
         self._lock = threading.Lock()
-=======
+
         self._registry_path = get_settings().model_registry_path
         self._lock = threading.Lock()
         self._thread: Optional[threading.Thread] = None
->>>>>>> 3b1b3916
+
         self._status = TrainingStatusPayload()
 
     def get_status(self) -> Dict[str, Any]:
@@ -155,7 +154,7 @@
 
         data_cfg = workflow_config_store.get_data_source_config()
         viz_cfg = workflow_config_store.get_visualization_config()
-<<<<<<< HEAD
+
         trainer_cfg = workflow_config_store.get_trainer_runtime()
 
         now = datetime.utcnow()
@@ -207,7 +206,7 @@
         )
 
         return summary
-=======
+
 
         version_root = settings.model_directory or Path("models")
         version_root = Path(version_root)
@@ -284,14 +283,13 @@
         columns = ["ITEM_CD", "ITEM_NM"]
         columns.extend(data_cfg.column_overrides.get("features", []))
         return pd.DataFrame(columns=columns)
->>>>>>> 3b1b3916
+
 
     def _run_training(
         self,
         *,
         job_id: str,
         requested_by: str,
-<<<<<<< HEAD
         data_cfg: DataSourceConfig | None = None,
         viz_cfg: VisualizationConfig | None = None,
         trainer_cfg: TrainerRuntimeConfig | None = None,
@@ -390,7 +388,7 @@
             metrics_path = version_dir / "training_metrics.json"
             metrics_path.write_text(
                 json.dumps(metrics, ensure_ascii=False, indent=2),
-=======
+
         version_label: Optional[str],
         projector_metadata: Optional[list[str]],
         dry_run: bool,
@@ -471,7 +469,7 @@
             }
             (version_dir / "training_request.json").write_text(
                 json.dumps(request_payload, ensure_ascii=False, indent=2),
->>>>>>> 3b1b3916
+
                 encoding="utf-8",
             )
 
@@ -485,7 +483,7 @@
                 )
 
             time_profiles_path = version_dir / "time_profiles.json"
-<<<<<<< HEAD
+
             time_profiles_enabled = bool(
                 trainer_cfg.time_profiles_enabled
                 or runtime_overrides.get("time_profiles_enabled")
@@ -507,31 +505,29 @@
                 runtime_safe_sigma = runtime_overrides.get(
                     "time_profile_safe_sigma", trainer_cfg.time_profile_safe_sigma
                 )
-=======
+
             if runtime_settings.get("time_profiles_enabled") and not time_profiles_path.exists():
->>>>>>> 3b1b3916
+
                 placeholder = {
                     "generated_at": datetime.now(timezone.utc).isoformat(),
                     "strategy": str(
-<<<<<<< HEAD
+
                         runtime_overrides.get(
                             "time_profile_strategy", trainer_cfg.time_profile_strategy
                         )
-=======
+
                         runtime_settings.get("time_profile_strategy", "sigma_profile")
->>>>>>> 3b1b3916
+
                     ),
                     "time_columns": [],
                     "columns": {},
                     "profiles": {"OPT": {}, "STD": {}, "SAFE": {}},
                     "parameters": {
-<<<<<<< HEAD
                         "trim_std_enabled": bool(runtime_trim_std),
                         "trim_lower_percent": float(runtime_trim_lower),
                         "trim_upper_percent": float(runtime_trim_upper),
                         "optimal_sigma": float(runtime_opt_sigma),
                         "safe_sigma": float(runtime_safe_sigma),
-=======
                         "trim_std_enabled": bool(
                             runtime_settings.get("trim_std_enabled", True)
                         ),
@@ -547,7 +543,7 @@
                         "safe_sigma": float(
                             runtime_settings.get("time_profile_safe_sigma", 1.28)
                         ),
->>>>>>> 3b1b3916
+
                         "min_samples": 0,
                     },
                 }
@@ -560,35 +556,27 @@
                     extra={"job_id": job_id, "path": str(time_profiles_path)},
                 )
 
-<<<<<<< HEAD
             manifest_metadata: Dict[str, Any] = {
                 "version": resolved_version,
                 "source": "backend.api.training_service",
-=======
             completed_at = datetime.now(timezone.utc)
 
             manifest_metadata = {
                 "version": version_name,
->>>>>>> 3b1b3916
+
                 "job": {
                     "id": job_id,
                     "requested_by": requested_by,
                     "dry_run": dry_run,
-<<<<<<< HEAD
                     "started_at": started_at_dt.isoformat(),
-=======
                     "started_at": start_ts.isoformat(),
->>>>>>> 3b1b3916
                     "completed_at": completed_at.isoformat(),
                 },
                 "metrics": metrics,
             }
             if projector_columns:
-<<<<<<< HEAD
                 manifest_metadata["projector_metadata_columns"] = list(projector_columns)
-=======
                 manifest_metadata["projector_metadata_columns"] = projector_columns
->>>>>>> 3b1b3916
 
             files_payload: Dict[str, str] = {}
             for key, filename in (
@@ -610,23 +598,18 @@
                     strict=not dry_run,
                     metadata=manifest_metadata,
                 )
-<<<<<<< HEAD
-=======
                 metrics["manifest_path"] = str(manifest_path)
->>>>>>> 3b1b3916
                 logger.info(
                     "매니페스트 생성 완료",
                     extra={"job_id": job_id, "manifest": str(manifest_path)},
                 )
-<<<<<<< HEAD
+
             except Exception as exc:  # pragma: no cover - 방어적 로깅
                 logger.error(
                     "매니페스트 생성 실패",
                     extra={"job_id": job_id, "error": str(exc)},
                 )
-=======
             except Exception as exc:  # pragma: no cover - manifest failures are logged
->>>>>>> 3b1b3916
                 manifest_path = version_dir / "manifest.json"
                 logger.exception(
                     "매니페스트 생성 실패",
@@ -649,19 +632,17 @@
                         extra={"job_id": job_id, "error": str(registry_error)},
                     )
 
-<<<<<<< HEAD
-=======
+
             performance_logger.info(
                 "training.completed", extra={"job_id": job_id, **metrics}
             )
->>>>>>> 3b1b3916
+
             self._update_status(
                 status="completed",
                 progress=100,
                 message="모델 학습 완료",
                 version_path=str(version_dir),
                 metrics=metrics,
-<<<<<<< HEAD
             )
             performance_logger.info(
                 "training.completed",
@@ -683,7 +664,6 @@
             )
             return summary
         except Exception as exc:  # pragma: no cover - 런타임 실패 보호
-=======
                 finished_at=completed_at.isoformat(),
             )
 
@@ -692,7 +672,7 @@
             else:
                 logger.info("학습 완료", extra={"job_id": job_id, "duration": duration})
         except Exception as exc:  # pragma: no cover - ensures failure persistence
->>>>>>> 3b1b3916
+
             logger.exception("학습 작업 실패", extra={"job_id": job_id})
             performance_logger.error(
                 "training.failed", extra={"job_id": job_id, "error": str(exc)}
@@ -701,7 +681,6 @@
                 status="failed",
                 progress=100,
                 message=str(exc),
-<<<<<<< HEAD
                 metrics=metrics or None,
             )
             if version_dir.exists():
@@ -727,11 +706,9 @@
         columns = ["ITEM_CD", "ITEM_NM"]
         columns.extend(data_cfg.column_overrides.get("features", []))
         return pd.DataFrame(columns=columns)
-=======
                 metrics={"error": str(exc)},
                 finished_at=datetime.now(timezone.utc).isoformat(),
             )
->>>>>>> 3b1b3916
 
     def _update_status(
         self,
@@ -741,14 +718,12 @@
         message: Optional[str] = None,
         version_path: Optional[str] = None,
         metrics: Optional[Dict[str, Any]] = None,
-<<<<<<< HEAD
     ) -> Dict[str, Any]:
         with self._lock:
             if status is not None:
                 self._status.status = status
             if progress is not None:
                 self._status.progress = max(0, min(100, progress))
-=======
         job_id: Optional[str] = None,
         started_at: Optional[str] = None,
         finished_at: Optional[str] = None,
@@ -760,20 +735,18 @@
                 self._status.status = status
             if progress is not None:
                 self._status.progress = progress
->>>>>>> 3b1b3916
             if message is not None:
                 self._status.message = message
             if version_path is not None:
                 self._status.version_path = version_path
             if metrics is not None:
                 self._status.metrics = dict(metrics)
-<<<<<<< HEAD
+
             if status in {"failed", "completed"}:
                 self._status.finished_at = datetime.utcnow().isoformat()
 
             save_status(self._status, self._status_path)
             return self._status.to_dict()
-=======
             if started_at is not None:
                 self._status.started_at = started_at
                 if status not in {"completed", "failed"}:
@@ -786,7 +759,6 @@
             snapshot = TrainingStatusPayload(**self._status.to_dict())
 
         save_status(snapshot, self._status_path)
->>>>>>> 3b1b3916
 
 
 
