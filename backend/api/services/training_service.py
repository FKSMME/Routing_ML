--- conflicted
+++ resolved
@@ -5,13 +5,13 @@
 from typing import Any, Dict, Optional
 
 from backend.api.config import get_settings
-<<<<<<< HEAD
+
 from backend.maintenance.model_registry import register_version
 from backend.trainer_ml import TRAINER_RUNTIME_SETTINGS, train_model_with_ml_improved
 from common.config_store import workflow_config_store
-=======
+
 from backend.maintenance.model_registry import list_versions
->>>>>>> b66b6acc
+
 from common.logger import get_logger
 from common.training_state import DEFAULT_STATUS_PATH, load_status
 
@@ -65,7 +65,6 @@
             "Windows 작업 스케줄러 혹은 PowerShell 서비스에서 "
             "`python scripts/train_build_index.py --dataset <path> --save-dir <dir>`을 실행해 주세요."
         )
-<<<<<<< HEAD
 
         settings = get_settings()
 
@@ -250,9 +249,9 @@
                 self._status.metrics = metrics
             if status in {"failed", "completed"}:
                 self._status.finished_at = datetime.utcnow().isoformat()
-=======
+
         raise RuntimeError(message)
->>>>>>> b66b6acc
+
 
 
 training_service = TrainingService()
