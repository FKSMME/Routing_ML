--- conflicted
+++ resolved
@@ -112,8 +112,7 @@
             return dict(self._cache[manifest_path])
 
 
-<<<<<<< HEAD
-=======
+
 class JsonArtifactCache:
     """모델 디렉터리 내 JSON 아티팩트를 안전하게 캐시한다."""
 
@@ -248,7 +247,7 @@
         return None
 
 
->>>>>>> 14a948a1
+
 class PredictionService:
     """FastAPI 라우터에서 사용하는 비즈니스 로직."""
 
