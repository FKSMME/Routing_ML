"""FastAPI 애플리케이션 엔트리포인트."""
from __future__ import annotations

from backend.api.pydantic_compat import ensure_forward_ref_compat

<<<<<<< HEAD
=======
# NOTE: FastAPI/Pydantic import 전에 호환성 패치를 적용해 Python 3.12에서의
# ForwardRef 오류를 예방한다.
>>>>>>> 563350da
ensure_forward_ref_compat()

from fastapi import FastAPI
from fastapi.middleware.cors import CORSMiddleware

from backend.api.config import get_settings
from backend.api.routes.access import router as access_router
from backend.api.routes.auth import router as auth_router
from backend.api.routes.master_data import router as master_data_router
from backend.api.routes.prediction import router as prediction_router
from backend.api.routes.rsl import router as rsl_router
from backend.api.routes.trainer import router as trainer_router
from backend.api.routes.workflow import router as workflow_router
from backend.api.routes.workspace import router as workspace_router
from backend.api.routing_groups import router as routing_groups_router
from common.logger import get_logger


def create_app() -> FastAPI:
    settings = get_settings()
    app = FastAPI(title="Routing-ML API", version="0.1.0")
    app.add_middleware(
        CORSMiddleware,
        allow_origins=settings.allowed_origins,
        allow_credentials=True,
        allow_methods=["*"],
        allow_headers=["*"],
    )
    app.include_router(auth_router)
    app.include_router(prediction_router)
    app.include_router(workflow_router)
    app.include_router(trainer_router)
    app.include_router(workspace_router)
    app.include_router(routing_groups_router)
    app.include_router(master_data_router)
    app.include_router(access_router)
    app.include_router(rsl_router)

    get_logger("api.app").info("FastAPI 애플리케이션 초기화 완료")
    return app


app = create_app()

__all__ = ["app", "create_app"]<|MERGE_RESOLUTION|>--- conflicted
+++ resolved
@@ -3,11 +3,10 @@
 
 from backend.api.pydantic_compat import ensure_forward_ref_compat
 
-<<<<<<< HEAD
-=======
+
 # NOTE: FastAPI/Pydantic import 전에 호환성 패치를 적용해 Python 3.12에서의
 # ForwardRef 오류를 예방한다.
->>>>>>> 563350da
+
 ensure_forward_ref_compat()
 
 from fastapi import FastAPI
