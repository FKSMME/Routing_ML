--- conflicted
+++ resolved
@@ -14,12 +14,10 @@
 from backend.api.routes.trainer import router as trainer_router
 from backend.api.routes.workflow import router as workflow_router
 from backend.api.routes.workspace import router as workspace_router
-<<<<<<< HEAD
-=======
+
 from backend.api.routes.master_data import router as master_data_router
 from backend.api.routes.access import router as access_router
 from backend.api.routes.rsl import router as rsl_router
->>>>>>> 9de662b8
 from common.logger import get_logger
 
 
