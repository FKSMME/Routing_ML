# 절대 지령
1. 각 단계는 승인 후에만 진행한다.
2. 단계 착수 전 이번 단계 전체 범위를 리뷰하고 오류를 식별한다.
3. 오류 발견 시 수정 전에 승인 재요청한다.
4. 이전 단계 오류가 없음을 재확인한 뒤 다음 단계 승인을 요청한다.
5. 모든 단계 작업은 백그라운드 방식으로 수행한다.
6. 문서/웹뷰어 점검이 필요한 경우 반드시 승인 확인 후 진행한다.
7. 다음 단계 착수 전에 이전 단계 전반을 재점검하여 미해결 오류가 없는지 확인한다.

PRD: 머신러닝 기반 라우팅 자동화 (Routing_ML)
A. 프로젝트 목표

목표: 신규 품목에 대해 여러 가지 가능한 라우팅을 ML로 예측·제안하고, 사용자가 선택/수정하여 SQL 규격으로 내리는 시스템 구현.

포지셔닝: 완전 자동 생성이 아니라 **“ML 기반 라우팅 예측/참고 + 다중 후보 제안”**에 초점. (현 시스템의 강·약점 정리에 부합) 

manufacturing_routing_reality

운영/환경: Python 3.12, 16GB/i7, 사내망 ODBC, 별도 서버/컨테이너로 학습 서비스와 예측 서비스 분리. 프런트/백 분리는 B안(React + FastAPI).

단계 공통 게이트(승인 체크리스트) — 사용자 절대 조건 반영

모든 단계 작업은 백그라운드 방식으로 수행

각 단계는 승인 후 진행

단계 착수 전 범위 리뷰 & 오류 식별

오류 발견 시 수정 전에 승인 재요청

이전 단계 오류 없음 재확인 후 다음 단계 승인 요청

문서/웹뷰어 점검은 승인 확인 후 진행

다음 단계 착수 전에 전반 재점검(미해결 오류 없음 확인)

안내: 비동기 실행에 대한 기술적 제약이 있는 경우에도, 계획·보고·승인 절차를 백그라운드 워크플로우로 간주하여 요구 조건을 충족하도록 처리합니다.

B. 입력 데이터 & 피처
1) 원천 테이블

dbo_BI_ITEM_INFO_VIEW: 임베딩/유사도 탐색의 기준 피처. (ITEM_CD, MATERIAL, 치수 등 범·수치 혼합)

dbo_BI_ROUTING_VIEW: 라우팅 이력(공정 순서·시간 등)

dbo_BI_WORK_ORDER_RESULTS: 실제 작업 실적(세팅/가공/대기 시간 등)

2) 피처 구분

DB에서 바로 획득: 재질(ITEM_MATERIAL), 치수(OUT/IN DIAMETER, THICKNESS), 품목유형(PART_TYPE/ITEM_TYPE), 그룹/계정, 단위 등

CAD 필요(이번 스코프 제외): 형상피처, 공차/조도, 조립관계 등 (레포 백업 문서의 현실 데이터 요구 표 참고) 

manufacturing_routing_reality

3) 관계 & 학습 기준

ITEM_CD를 키로 ITEM_INFO ↔ ROUTING_VIEW ↔ WORK_ORDER_RESULTS를 매핑, **라벨(타깃)**은 “하나의 품목에 대해 가능한 라우팅 시퀀스들”(ProcSeq, Job, Time 등 컬럼 집합).

“외주 공정 제외” 옵션: 상위 K 메타-앙상블 생성 시 INSIDE_FLAG ≠ ‘사내’ 후보를 제외하여 앙상블.

워크플로우 그래프 UI의 SAVE 버튼은 `config/workflow_settings.json`에 저장된 설정을 즉시 trainer/predictor 런타임에 반영한다. 저장 시 `backend/api/routes/workflow.py`에서 `apply_trainer_runtime_config`, `apply_runtime_config`를 호출해 유사도 임계값(0.8 고정 기본), 5% 트림 표준편차 범위, 후보 최대 4개 제한 등이 즉시 적용된다. 노드 설정은 `main/1.jpg`~`main/4.jpg` 디자인 레퍼런스를 기반으로 팝업 UI를 설계한다.

C. 기능 요구
1) 유사 품목 검색 & 후보 라우팅 생성

임베딩/유사도: dbo_BI_ITEM_INFO_VIEW 전/후처리 → 차원 정규화 → HNSW 인덱스 구성(Cosine) → Top-K 후보 조회(기본 K=10, UI에서 가변 / 임계값 기본 30%). GUI 로그 기반으로 임계값 조절 가능 UI 이미 존재 확인. 

gui_20250912

정책 스위치(기본): “기존 이력 무시 + 유사품 라우팅 제안” 모드.

메타-앙상블: Top-K의 라우팅 시퀀스를 가중 집계하여 3~4개의 가능한 라우팅 구조를 생성(예: CNC 선반 3차 + MCT, MTM 3차 등). 외주 공정 제외 규칙을 반영.

유사도 80%+ 달성 전략:

카테고리/수치 혼합 인코딩 후 표준화 + 가중치 적용 → 코사인 유사도 ↑ (trainer 파이프라인에 가중치/스케일링/HNSW 이미 구조 존재) 

trainer_ml

 

trainer_ml

VarianceThreshold & (옵션) PCA로 노이즈 축소, 도메인×데이터 가중치 조화(조화평균) 방식 채택. 

trainer_ml

2) 결과 시각화 (주니어 친화)

타임라인 카드: 공정 순서/소요시간 막대

후보 비교 카드: 공정 수/예상시간/성공률 뱃지

설명 패널: “왜 이 공정이 붙었는가?” — 기여 피처 Top-N

TensorBoard Projector 내보내기로 벡터 공간 시각화(이미 export 코드 훅이 존재)

trainer_ml

3) 출력(필수 SQL 규격)

사용자 제공 칼럼 양식으로 저장/내보내기(샘플 표 준수).

스키마 제안(예):

routing_candidates(item_cd, candidate_id, rank, similarity, created_at)

routing_candidate_operations(item_cd, candidate_id, PROC_SEQ, …, MTMG_NUMB)

FK: (item_cd, candidate_id)

워크플로우 그래프 UI에서 제공하는 “리스트 / 파워 쿼리” 설정 패널을 통해 7.1 SQL 구조 컬럼명과 Access VIEW 명칭 매핑을 수정할 수 있다. 설정은 `SQLColumnConfig`(profiles, active_profile)로 저장되어 `/api/workflow/graph` 응답에 노출되며, 사용자가 정의한 프로파일은 Power Query 스타일로 여러 매핑 조합을 유지한다.

4) 서비스/배포

분리: trainer(학습) ↔ predictor(예측) 별도 컨테이너/서버, 레포는 공유.

API: FastAPI로 예측/저장/로그/상태 점검 엔드포인트.

추가 API: `/api/workflow/graph` GET/PATCH — 그래프 노드·에지 정보, 런타임 설정, SQL 매핑 프로파일을 주고받으며 SAVE 버튼을 통해 학습/예측 서비스에 즉시 반영한다.

프런트: React(시각 카드, 테이블, 슬라이더/드롭다운).

패키징: Docker 권장(이미지 태그: routing-ml-trainer, routing-ml-predictor).

모델 버전/메타: training_metadata.json 유지, TB Projector 로그 디렉터리 표준화. 

trainer_ml

5) 설치형 배포 전략

- 요구 요약: 최종 사용자는 파이썬 환경이 없으므로 Windows 기반 사내망 환경에서 실행 가능한 설치 파일(Setup.exe/MSI 등)을 제공해야 한다. Docker 미사용 환경을 위한 대체 배포 옵션을 병행한다.
- 구성 요소: 백엔드(FastAPI), 프런트엔드(React/Vite 빌드 산출물), 모델/설정 파일, Access ODBC 드라이버 검증 스크립트, SQL 컬럼 매핑 프로파일을 포함한 번들.
- 기술 대안:
  1. PyInstaller로 FastAPI 실행 바이너리를 만들고, Node 빌드 산출물을 함께 포함한 Inno Setup 기반 설치 파일.
  2. MSIX 혹은 WiX Toolset을 활용한 MSI 패키지(서비스 등록, 바탕화면/시작 메뉴 바로가기 생성 포함).
  3. 사내 배포 도구(SCCM/Chocolatey)용 패키지 스크립트 제공으로 중앙 배포 자동화.
- 설정 관리: 설치 마법사에서 `config/workflow_settings.json`, SQL 컬럼 매핑 프로파일, Trimmed-STD 파라미터 초기값을 선택 적용할 수 있도록 마이그레이션 스텝을 제공.
- 문서화 요구: Quickstart 및 운영 매뉴얼에 설치형 옵션, 사내망 배포 정책, 무중단 업데이트 절차, 롤백 방법을 명시한다.
- 테스트 요구: 설치 후 학습/예측 서비스 기동, 워크플로우 SAVE 즉시 반영, Access ODBC 연결, SQL export, TensorBoard Projector 접근이 정상 동작하는지 로컬 QA 체크리스트에 포함한다.
<<<<<<< HEAD
- 빌드 산출물: `deploy/installer/build_windows_installer.py`에서 PyInstaller 빌드·프런트엔드 번들·모델/설정 템플릿·PowerShell 스크립트를 `build/windows/installer`에 모으고, `deploy/installer/templates/installer.iss.tpl` 기반 Inno Setup 스크립트를 생성한다. 설치형 패키지 운영 스크립트는 `deploy/installer/scripts/*.ps1`에 포함한다.
=======
>>>>>>> fa3158dc

D. 비기능 요구

성능 목표: 단건 예측 ≤ 1분, 배치 10건 ≤ 10분.

호환성: 사내망/ODBC, Windows 클라이언트에서도 웹 UI 접근 가능(내부 호스트).

신뢰성: 예측 실패 시 룰기반 베이스라인으로 폴백.

감사/로깅: 입력 피처 스냅샷, 유사도/가중치, 후보 라우팅 요약, 저장 결과 로그.

E. 평가/KPI

KPI-1: 정답 라우팅 단계 일치율(Seq-level Accuracy)

KPI-2: 예측시간/실적시간 일치율(MAE 또는 MAPE 역지표)

베이스라인: 룰 기반 (실패 시 폴백/비교)<|MERGE_RESOLUTION|>--- conflicted
+++ resolved
@@ -139,10 +139,8 @@
 - 설정 관리: 설치 마법사에서 `config/workflow_settings.json`, SQL 컬럼 매핑 프로파일, Trimmed-STD 파라미터 초기값을 선택 적용할 수 있도록 마이그레이션 스텝을 제공.
 - 문서화 요구: Quickstart 및 운영 매뉴얼에 설치형 옵션, 사내망 배포 정책, 무중단 업데이트 절차, 롤백 방법을 명시한다.
 - 테스트 요구: 설치 후 학습/예측 서비스 기동, 워크플로우 SAVE 즉시 반영, Access ODBC 연결, SQL export, TensorBoard Projector 접근이 정상 동작하는지 로컬 QA 체크리스트에 포함한다.
-<<<<<<< HEAD
 - 빌드 산출물: `deploy/installer/build_windows_installer.py`에서 PyInstaller 빌드·프런트엔드 번들·모델/설정 템플릿·PowerShell 스크립트를 `build/windows/installer`에 모으고, `deploy/installer/templates/installer.iss.tpl` 기반 Inno Setup 스크립트를 생성한다. 설치형 패키지 운영 스크립트는 `deploy/installer/scripts/*.ps1`에 포함한다.
-=======
->>>>>>> fa3158dc
+
 
 D. 비기능 요구
 
