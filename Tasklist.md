# 절대 지령
1. 각 단계는 승인 후에만 진행한다.
2. 단계 착수 전 이번 단계 전체 범위를 리뷰하고 오류를 식별한다.
3. 오류 발견 시 수정 전에 승인 재요청한다.
4. 이전 단계 오류가 없음을 재확인한 뒤 다음 단계 승인을 요청한다.
5. 모든 단계 작업은 백그라운드 방식으로 수행한다.
6. 문서/웹뷰어 점검이 필요한 경우 반드시 승인 확인 후 진행한다.
7. 다음 단계 착수 전에 이전 단계 전반을 재점검하여 미해결 오류가 없는지 확인한다.

## 학습·예측 절대 조건 (Access 원본 및 사내망 전제)
- 2025-09-30 전수 점검 보고: `docs/audit_20250930.md` (로그: `logs/audit_20250930.log`)
- [x] 학습 임베딩은 `routing_data/ROUTING AUTO TEST.accdb`의 `dbo_BI_ITEM_INFO_VIEW` 전체 컬럼(ITEM_CD 기준)을 기준으로 생성한다.
- [x] `dbo_BI_ITEM_INFO_VIEW` ⇄ `dbo_BI_ROUTING_VIEW` ⇄ `dbo_BI_WORK_ORDER_RESULTS` 간에는 ITEM_CD 조인으로 관계를 구성하고, 학습/예측 파이프라인 설계서와 코드에 모두 반영한다.
- [x] 유사 품목 탐색은 Access 원본의 임베딩 공간에서 수행하며, 예측 시 `dbo_BI_ROUTING_VIEW`와 `dbo_BI_WORK_ORDER_RESULTS`의 공정/실적 데이터를 함께 사용해 자체 학습 루프(자기지도 업데이트)를 구성한다.
- [x] 코사인 유사도 0.8(80%) 이상을 기본 임계값으로 유지하고, 0.8 미만 후보는 로그에 남기고 후순위로 분류한다.
- [x] TensorBoard Projector에서 임베딩을 시각화할 수 있도록 벡터/메타데이터 export 경로와 포맷을 학습 단계마다 검증한다.
- [x] 예측 응답은 품목별로 3~4개의 가능한 라우팅 조합(예: "CNC선반3차+MCT", "MTM 3차")을 제안하고, 각 조합의 공정 목록을 7.1 SQL 구조에 맞춰 반환·저장한다.
- [x] 사내망/온프레미스 환경만 사용하며, 외부 클라우드·Explorer·DB는 참조하지 않는다.
- [x] 테이블/컬럼 명칭이 바뀌더라도 유지보수 가능한 구성(중앙 매핑, 설정화)을 문서와 코드에 모두 반영한다.

상세 Task List (설계 → 구현 → 테스트 → 배포)

* 모든 섹션마다 상단 게이트 체크리스트(승인/리뷰/오류 재요청/재점검/뷰어 승인/백그라운드 수행)를 적용합니다.
* 진행은 한 번에 하나의 태스크만 실행하고, 완료 시 보고 후 사용자 승인 대기합니다.

0. 레포/요건 동기화 (준비) — 상세 문서: `task_details/stage0_detail.md`

- [x] (설계) 현재 레포 구조 점검 및 아키텍처 스냅샷 정리 — `docs/stage0_report.md`
- [x] (설계) 요구사항 승인 워크플로우 도표 작성(게이트 포함) — `docs/approval_workflow.puml`
- [x] (구현) 이슈/PR 템플릿에 게이트 체크리스트 자동 포함 — `.github/ISSUE_TEMPLATE.md`, `.github/PULL_REQUEST_TEMPLATE.md`
- [x] (테스트) 요구 추적표(PRD ↔ 태스크 ↔ 커밋) 초안 — `docs/requirements_traceability_matrix.md`
- [x] (배포) 브랜치 보호 규칙/코드 오너 지정 — `docs/code_governance_plan.md`

1. 데이터 파이프라인 — 상세 문서: `task_details/stage1_detail.md`

- [x] (설계) ITEM_INFO ↔ ROUTING_VIEW ↔ WORK_ORDER_RESULTS 스키마/조인 정의서(ITEM_CD 기준) — `docs/data_pipeline_spec.md`
- [x] (설계) Feature 사전(범주/수치, 결측 규칙, 스케일링) 문서화 — `docs/data_pipeline_spec.md`
- [x] (구현) ODBC 커넥터/쿼리 모듈, 안전 형 변환·결측 처리 — `docs/data_pipeline_spec.md`
- [x] (구현) 피처 빌더: 인코딩(Label/Ordinal), 표준화, VarianceThreshold, (옵션) PCA — `docs/data_pipeline_spec.md`
- [x] (구현) “외주 공정 제외” 필터 파이프라인(후보 라우팅 집계 시 적용) — `docs/data_pipeline_spec.md`
- [x] (테스트) 샘플 데이터(비식별)로 스냅샷 테스트 — `docs/data_pipeline_spec.md`
- [x] (배포) 데이터 소스/시크릿 주입(.env/Key Vault) — `docs/data_pipeline_spec.md`

2. 학습 서비스(trainer) — 상세 문서: `task_details/stage2_detail.md`

- [x] (설계) 학습 파이프라인 설계서(HNSW, 가중치, 차원균형, 메타데이터, TB Projector export 플로우) — `docs/trainer_service_plan.md`
- [x] (구현) trainer_ml.py 개선 항목(혼합 인코딩, 가중치, HNSW 저장, TB Projector 옵션) 정리 — `docs/trainer_service_plan.md`
- [x] (구현) 모델/메타 저장 규약: training_metadata.json, tb_projector/ 구조 — `docs/trainer_service_plan.md`
- [x] (테스트) 학습 시간/메모리, 재현성(seed) 검증 계획 — `docs/trainer_service_plan.md`
- [x] (배포) 컨테이너 routing-ml-trainer 이미지화 계획 — `docs/trainer_service_plan.md`

3. 예측 서비스(predictor) — 상세 문서: `task_details/stage3_detail.md`

- [x] (설계) API I/F: /predict, /candidates/save, /health, /metrics — `docs/predictor_service_plan.md`
- [x] (구현) HNSW 로더 + Top-K(기본 10) + 임계값(기본 0.3) 파라미터 처리 — `docs/predictor_service_plan.md`
- [x] (구현) 메타-앙상블 후보 생성기: 상위 K 라우팅들을 공정별로 정렬·집계하여 후보 합성 — `docs/predictor_service_plan.md`
- [x] (구현) SQL 출력 매퍼: 사용자가 준 필수 컬럼 양식으로 후보를 직렬화/저장 — `docs/predictor_service_plan.md`
- [x] (설계) 모듈/함수 상호의존 그래프 API 요구사항 정의 및 데이터 스키마 초안 작성 — `docs/graph_workflow_ui_plan.md`
- [x] (구현) 그래프 노드 메타데이터/설정값 제공용 `/api/workflow/graph` 설계 반영 — `backend/api/routes/workflow.py`, `docs/graph_workflow_ui_plan.md`
- [x] (구현) `common/config_store.py` 런타임 저장소와 SAVE 즉시 적용 로직 작성 — trainer/predictor 설정 동기화 (`backend/trainer_ml.py`, `backend/predictor_ml.py`)
- [x] (테스트) 단건 ≤ 60초 / 10건 ≤ 10분 벤치마크(샘플 기준) 계획 — `docs/predictor_service_plan.md`
- [x] (배포) 컨테이너 routing-ml-predictor 이미지화, 프로브/로깅 — `docs/predictor_service_plan.md`
- [x] (구현) FastAPI 기반 예측 API(`/api/predict`, `/api/health` 등) 구현 — `backend/api/*`
- [x] (구현) 후보 저장 및 메트릭 응답 로직 구현 — `backend/api/services/prediction_service.py`

4. 프런트엔드(React, B안) — 상세 문서: `task_details/stage4_detail.md`

- [x] (설계) 3열 레이아웃/카드 디자인 시스템 확정 — `docs/stage4_frontend_report.md#설계`
- [x] (구현) 유사도 슬라이더 & Top-K 드롭다운 UX/상태 관리 설계 — `docs/stage4_frontend_report.md#구현-계획`
- [x] (구현) 후보 라우팅 테이블 및 정렬/필터 전략 정의 — `docs/stage4_frontend_report.md#구현-계획`
- [x] (구현) TensorBoard Projector 링크/뷰 안내 설계 — `docs/stage4_frontend_report.md#구현-계획`
- [x] (테스트) 주니어 사용자 사용성/접근성/성능 테스트 계획 수립 — `docs/stage4_frontend_report.md#테스트-전략`
- [x] (배포) CI/호스팅/문서 업데이트 계획 수립 — `docs/stage4_frontend_report.md#배포-준비`
- [x] (구현) React + Vite 프런트엔드 스캐폴드 및 3열 레이아웃 구현 — `frontend/src/App.tsx`
- [x] (구현) 후보/타임라인/메트릭 컴포넌트와 React Query 연동 — `frontend/src/components/*`
- [x] (설계) 블루스크린형 워크플로우 그래프 UI 시나리오, 노드 상호작용 플로우, 더블클릭 설정 팝업 UX 정의(디자인 레퍼런스 `main/1.jpg`~`main/4.jpg` 준수) — `docs/graph_workflow_ui_plan.md`
- [x] (구현) 그래프 렌더링 라이브러리 선택(Dagre/Cytoscape 등) 및 컴포넌트 구조 설계 업데이트 — `docs/graph_workflow_ui_plan.md`
- [x] (구현) 더블클릭 설정 패널 상태관리 및 설정 편집 UX 설계, SAVE 버튼이 `/api/workflow/graph` PATCH를 호출하도록 정의 — `docs/graph_workflow_ui_plan.md`
- [x] (테스트) 그래프 상호작용(드래그, 확대/축소, 팝업) 테스트 시나리오 수립 및 SAVE 후 trainer/predictor 즉시 반영 확인 항목 포함 — `docs/graph_workflow_ui_plan.md`
<<<<<<< HEAD

5. 출력/SQL 규격 — 상세 문서: `task_details/stage5_detail.md`

- [x] (설계) 대상 스키마 확정(routing_candidates, routing_candidate_operations) — `docs/stage5_sql_report.md#스키마-정의`
- [x] (구현) DDL/마이그레이션 스크립트 구조 정의 — `docs/stage5_sql_report.md#ddl-구성`
- [x] (구현) 저장/내보내기(INSERT/CSV) 플로우 설계 — `docs/stage5_sql_report.md#저장-및-내보내기-플로우`
- [x] (테스트) 샘플 표 대비 컬럼/타입/널 제약 정합성 테스트 계획 — `docs/stage5_sql_report.md#테스트-계획`
- [x] (배포) 승인/백업/버전 정책 수립 — `docs/stage5_sql_report.md#배포-준비`
- [x] (구현) 리스트/파워쿼리 방식 SQL 컬럼 매핑 관리(프로파일, active_profile) — `common/config_store.py`, `backend/api/routes/workflow.py`, `docs/stage5_sql_report.md`

6. 평가/모니터링 — 상세 문서: `task_details/stage6_detail.md`

- [x] (설계) KPI 정의서 및 베이스라인 확정 — `docs/stage6_monitoring_report.md#kpi-정의`
- [x] (구현) 평가 파이프라인 및 대시보드 지표 수집 설계 — `docs/stage6_monitoring_report.md#평가-파이프라인-설계`
- [x] (구현) 시퀀스 매칭/지표 계산/리포트 자동화 계획 수립 — `docs/stage6_monitoring_report.md#구현-계획`
- [x] (테스트) 샘플 데이터 및 단위 테스트 계획 수립 — `docs/stage6_monitoring_report.md#테스트-전략`
- [x] (배포) 주간 리포트 잡/모니터링/권한 계획 수립 — `docs/stage6_monitoring_report.md#배포-준비`

7. 운영/배포 — 상세 문서: `task_details/stage7_detail.md`

- [x] (설계) 네트워크/보안/ODBC/시크릿 설계 — `docs/stage7_operations_report.md#1-설계-design`
- [x] (구현) Dockerfile 2종(trainer/predictor), Compose 스택 — `deploy/docker/`
- [x] (구현) 프로브, 구조화 로그, 에러 알람 계획 — `docs/stage7_operations_report.md#2-구현-implementation`
- [x] (테스트) 장애 주입 테스트(모델 미존재/DB 연결 끊김) — `docs/stage7_operations_report.md#3-테스트-test`
- [x] (배포) 단계적 롤아웃/롤백 전략 — `docs/stage7_operations_report.md#4-배포-deployment`
=======

5. 출력/SQL 규격 — 상세 문서: `task_details/stage5_detail.md`

- [x] (설계) 대상 스키마 확정(routing_candidates, routing_candidate_operations) — `docs/stage5_sql_report.md#스키마-정의`
- [x] (구현) DDL/마이그레이션 스크립트 구조 정의 — `docs/stage5_sql_report.md#ddl-구성`
- [x] (구현) 저장/내보내기(INSERT/CSV) 플로우 설계 — `docs/stage5_sql_report.md#저장-및-내보내기-플로우`
- [x] (테스트) 샘플 표 대비 컬럼/타입/널 제약 정합성 테스트 계획 — `docs/stage5_sql_report.md#테스트-계획`
- [x] (배포) 승인/백업/버전 정책 수립 — `docs/stage5_sql_report.md#배포-준비`
- [x] (구현) 리스트/파워쿼리 방식 SQL 컬럼 매핑 관리(프로파일, active_profile) — `common/config_store.py`, `backend/api/routes/workflow.py`, `docs/stage5_sql_report.md`

6. 평가/모니터링 — 상세 문서: `task_details/stage6_detail.md`

- [x] (설계) KPI 정의서 및 베이스라인 확정 — `docs/stage6_monitoring_report.md#kpi-정의`
- [x] (구현) 평가 파이프라인 및 대시보드 지표 수집 설계 — `docs/stage6_monitoring_report.md#평가-파이프라인-설계`
- [x] (구현) 시퀀스 매칭/지표 계산/리포트 자동화 계획 수립 — `docs/stage6_monitoring_report.md#구현-계획`
- [x] (테스트) 샘플 데이터 및 단위 테스트 계획 수립 — `docs/stage6_monitoring_report.md#테스트-전략`
- [x] (배포) 주간 리포트 잡/모니터링/권한 계획 수립 — `docs/stage6_monitoring_report.md#배포-준비`

7. 운영/배포 — 상세 문서: `task_details/stage7_detail.md`

- [x] (설계) 네트워크/보안/ODBC/시크릿 설계 — `docs/stage7_operations_report.md#1-설계-design`
- [x] (구현) Dockerfile 2종(trainer/predictor), Compose 스택 — `deploy/docker/`
- [x] (구현) 프로브, 구조화 로그, 에러 알람 계획 — `docs/stage7_operations_report.md#2-구현-implementation`
- [x] (테스트) 장애 주입 테스트(모델 미존재/DB 연결 끊김) — `docs/stage7_operations_report.md#3-테스트-test`
- [x] (배포) 단계적 롤아웃/롤백 전략 — `docs/stage7_operations_report.md#4-배포-deployment`

8. 문서화/전달물 — 상세 문서: `task_details/stage8_detail.md`

- [x] (설계) 아키텍처 다이어그램/문서 구조/온보딩/릴리스 설계 — `docs/stage8_documentation_report.md#1-설계-design`

- [x] (설계) 네트워크/보안/ODBC/시크릿 설계 — `docs/stage7_operations_report.md#1-설계-design`

- [x] (구현) Dockerfile 2종(trainer/predictor), Compose/Helm(선택) — `deploy/docker/`

- [x] (구현) 프로브, 구조화 로그, 에러 알람 — `docs/stage7_operations_report.md#2-구현-implementation`

- [x] (테스트) 장애 주입 테스트(모델 미존재/DB 연결 끊김) — `docs/stage7_operations_report.md#3-테스트-test`

- [x] (배포) 단계적 롤아웃/롤백 전략 — `docs/stage7_operations_report.md#4-배포-deployment`

>>>>>>> 0a0ce17b
- [x] (구현) FastAPI 백엔드 런타임 스캐폴드 및 실행 스크립트 — `backend/run_api.py`
- [x] (문서) 백엔드 운영 개요 및 실행 가이드 — `docs/backend_api_overview.md`

8. 문서화/전달물 — 상세 문서: `task_details/stage8_detail.md`

- [x] (설계) 아키텍처 다이어그램/문서 구조/온보딩/릴리스 설계 — `docs/stage8_documentation_report.md#1-설계-design`
- [x] (구현) README/Quickstart/Release Notes/Deliverables 정비 — `README.md`, `docs/quickstart_guide.md`, `docs/release_notes.md`, `deliverables/README.md`
- [x] (테스트) 온보딩 워크스루 점검 — `docs/stage8_documentation_report.md#3-테스트-test`
- [x] (배포) 릴리스 노트, 버전 정책, 전달물 공유 — `docs/stage8_documentation_report.md#4-배포-deployment`

9. 설치형 배포 연구/준비 — 상세 문서: `task_details/stage9_detail.md`

- [x] (설계) 파이썬 미설치 Windows 환경 대상 설치 프로그램 요구 정의 및 사용자 시나리오 수립 — `docs/stage9_packaging_plan.md#요구-정의`
- [x] (연구) PyInstaller+Inno Setup, MSIX/WiX, SCCM/Chocolatey 스크립트 등 패키징 대안 비교 및 의존성/보안 검토 — `docs/stage9_packaging_plan.md#기술-대안`
- [x] (구현) 설치 번들 구조 설계: 백엔드/프런트엔드 빌드, 모델, 설정, ODBC 검증 스크립트 포함 패키지 레이아웃 — `docs/stage9_packaging_plan.md#번들-구성`
- [x] (테스트) 설치 후 학습·예측·워크플로우 SAVE 검증 체크리스트와 QA 자동화 계획 수립 — `docs/stage9_packaging_plan.md#테스트-전략`
- [x] (문서) Quickstart/운영 매뉴얼 업데이트 계획 및 사내 배포 정책 정리 — `docs/stage9_packaging_plan.md#문서화`
- [x] (구현) Windows 설치 빌드 스크립트 및 Inno Setup 템플릿 작성 — `deploy/installer/build_windows_installer.py`, `deploy/installer/templates/installer.iss.tpl`
- [x] (구현) 서비스 등록/검증 PowerShell 스크립트 4종 작성 — `deploy/installer/scripts/*.ps1`
- [x] (구현) 설치 기본 설정/버전 템플릿 구성 — `config/workflow_settings.template.json`, `config/sql_profiles/access_7_1.json`, `config/version.json`
<<<<<<< HEAD
- [x] (문서) 설치 가이드 및 문제 해결 문서 추가 — `docs/install_guide_ko.md`, `docs/TROUBLESHOOTING.md`
=======
- [x] (문서) 설치 가이드 및 문제 해결 문서 추가 — `docs/install_guide_ko.md`, `docs/TROUBLESHOOTING.md`


- [x] (설계) 파이썬 미설치 Windows 환경 대상 설치 프로그램 요구 정의 및 사용자 시나리오 수립 — `docs/stage9_packaging_plan.md#요구-정의`
- [x] (연구) PyInstaller+Inno Setup, MSIX/WiX, SCCM/Chocolatey 스크립트 등 패키징 대안 비교 및 의존성/보안 검토 — `docs/stage9_packaging_plan.md#기술-대안`
- [x] (구현) 설치 번들 구조 설계: 백엔드/프런트엔드 빌드, 모델, 설정, ODBC 검증 스크립트 포함 패키지 레이아웃 — `docs/stage9_packaging_plan.md#번들-구성`
- [x] (테스트) 설치 후 학습·예측·워크플로우 SAVE 검증 체크리스트와 QA 자동화 계획 수립 — `docs/stage9_packaging_plan.md#테스트-전략`
- [x] (문서) Quickstart/운영 매뉴얼 업데이트 계획 및 사내 배포 정책 정리 — `docs/stage9_packaging_plan.md#문서화`
>>>>>>> 0a0ce17b
<|MERGE_RESOLUTION|>--- conflicted
+++ resolved
@@ -77,7 +77,7 @@
 - [x] (구현) 그래프 렌더링 라이브러리 선택(Dagre/Cytoscape 등) 및 컴포넌트 구조 설계 업데이트 — `docs/graph_workflow_ui_plan.md`
 - [x] (구현) 더블클릭 설정 패널 상태관리 및 설정 편집 UX 설계, SAVE 버튼이 `/api/workflow/graph` PATCH를 호출하도록 정의 — `docs/graph_workflow_ui_plan.md`
 - [x] (테스트) 그래프 상호작용(드래그, 확대/축소, 팝업) 테스트 시나리오 수립 및 SAVE 후 trainer/predictor 즉시 반영 확인 항목 포함 — `docs/graph_workflow_ui_plan.md`
-<<<<<<< HEAD
+
 
 5. 출력/SQL 규격 — 상세 문서: `task_details/stage5_detail.md`
 
@@ -101,9 +101,7 @@
 - [x] (설계) 네트워크/보안/ODBC/시크릿 설계 — `docs/stage7_operations_report.md#1-설계-design`
 - [x] (구현) Dockerfile 2종(trainer/predictor), Compose 스택 — `deploy/docker/`
 - [x] (구현) 프로브, 구조화 로그, 에러 알람 계획 — `docs/stage7_operations_report.md#2-구현-implementation`
-- [x] (테스트) 장애 주입 테스트(모델 미존재/DB 연결 끊김) — `docs/stage7_operations_report.md#3-테스트-test`
-- [x] (배포) 단계적 롤아웃/롤백 전략 — `docs/stage7_operations_report.md#4-배포-deployment`
-=======
+
 
 5. 출력/SQL 규격 — 상세 문서: `task_details/stage5_detail.md`
 
@@ -140,11 +138,10 @@
 
 - [x] (구현) 프로브, 구조화 로그, 에러 알람 — `docs/stage7_operations_report.md#2-구현-implementation`
 
+
 - [x] (테스트) 장애 주입 테스트(모델 미존재/DB 연결 끊김) — `docs/stage7_operations_report.md#3-테스트-test`
-
 - [x] (배포) 단계적 롤아웃/롤백 전략 — `docs/stage7_operations_report.md#4-배포-deployment`
 
->>>>>>> 0a0ce17b
 - [x] (구현) FastAPI 백엔드 런타임 스캐폴드 및 실행 스크립트 — `backend/run_api.py`
 - [x] (문서) 백엔드 운영 개요 및 실행 가이드 — `docs/backend_api_overview.md`
 
@@ -165,9 +162,6 @@
 - [x] (구현) Windows 설치 빌드 스크립트 및 Inno Setup 템플릿 작성 — `deploy/installer/build_windows_installer.py`, `deploy/installer/templates/installer.iss.tpl`
 - [x] (구현) 서비스 등록/검증 PowerShell 스크립트 4종 작성 — `deploy/installer/scripts/*.ps1`
 - [x] (구현) 설치 기본 설정/버전 템플릿 구성 — `config/workflow_settings.template.json`, `config/sql_profiles/access_7_1.json`, `config/version.json`
-<<<<<<< HEAD
-- [x] (문서) 설치 가이드 및 문제 해결 문서 추가 — `docs/install_guide_ko.md`, `docs/TROUBLESHOOTING.md`
-=======
 - [x] (문서) 설치 가이드 및 문제 해결 문서 추가 — `docs/install_guide_ko.md`, `docs/TROUBLESHOOTING.md`
 
 
@@ -176,4 +170,4 @@
 - [x] (구현) 설치 번들 구조 설계: 백엔드/프런트엔드 빌드, 모델, 설정, ODBC 검증 스크립트 포함 패키지 레이아웃 — `docs/stage9_packaging_plan.md#번들-구성`
 - [x] (테스트) 설치 후 학습·예측·워크플로우 SAVE 검증 체크리스트와 QA 자동화 계획 수립 — `docs/stage9_packaging_plan.md#테스트-전략`
 - [x] (문서) Quickstart/운영 매뉴얼 업데이트 계획 및 사내 배포 정책 정리 — `docs/stage9_packaging_plan.md#문서화`
->>>>>>> 0a0ce17b
+
