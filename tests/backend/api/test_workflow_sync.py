--- conflicted
+++ resolved
@@ -153,7 +153,6 @@
 
 
 @pytest.mark.anyio
-<<<<<<< HEAD
 async def test_data_source_patch_includes_audit_summary(workflow_sync_context, monkeypatch):
     _, user, _ = workflow_sync_context
 
@@ -194,7 +193,6 @@
     assert "C:/sensitive/path/AccessConfig.accdb" not in repr(data_source_summary)
 
     assert "data_source" in audit_extra.get("updated_keys", [])
-=======
 async def test_patch_accepts_mdb_access_path(workflow_sync_context):
     store, user, _ = workflow_sync_context
 
@@ -205,5 +203,4 @@
     response = await workflow_module.patch_workflow_graph(patch_model, current_user=user)
 
     assert response.data_source.access_path == "C:/data/source.mdb"
-    assert store.get_data_source_config().access_path == "C:/data/source.mdb"
->>>>>>> ad87e98f
+    assert store.get_data_source_config().access_path == "C:/data/source.mdb"